import os
import numpy as np

def manual(subject, xfmname, reference=None, **kwargs):
    """Open GUI for manually aligning a functional volume to the cortical surface for `subject`. This
    creates a new transform called `xfm`. The name of a nibabel-readable file (e.g. nii) should be
    supplied as `reference`. This image will be copied into the database.

    To modify an existing functional-anatomical transform, `reference` can be left blank, and the
    previously used reference will be loaded.

    <<ADD DETAILS ABOUT TRANSFORMATION MATRIX FORMAT HERE>>

    When the GUI is closed, the transform will be saved into the pycortex database. The GUI requires 
    Mayavi support.

    Parameters
    ----------
    subject : str
        Subject identifier.
    xfmname : str
        String identifying the transform to be created or loaded.
    reference : str, optional
        Path to a nibabel-readable image that will be used as the reference for this transform.
        If given the default value of None, this function will attempt to load an existing reference
        image from the database.
    kwargs : dict
        Passed to mayavi_aligner.get_aligner.

    Returns
    -------
    m : 2D ndarray, shape (4, 4)
        Transformation matrix.
    """
    from .db import surfs
    from .mayavi_aligner import get_aligner
    def save_callback(aligner):
        surfs.loadXfm(subject, xfmname, aligner.get_xfm("magnet"), xfmtype='magnet', reference=reference)
        print("saved xfm")

    # Check whether transform w/ this xfmname already exists
    if reference is not None:
        try:
            surfs.getXfm(subject, xfmname)
            raise ValueError('Refusing to overwrite an existing transform')
        except IOError:
            pass

    # Check whether reference file exists
#    if not os.path.exists(reference):
#        raise ValueError('Reference image (%s) does not exist' % reference)

    m = get_aligner(subject, xfmname, epifile=reference, **kwargs)
    m.save_callback = save_callback
    m.configure_traits()
    
    magnet = m.get_xfm("magnet")
    epi = os.path.abspath(m.epi_file.get_filename())

    checked = False
    while not checked:
        resp = raw_input("Save? (Y/N) ").lower().strip()
        if resp in ["y", "yes", "n", "no"]:
            checked = True
            if resp in ["y", "yes"]:
                print("Saving...")
                try:
                    surfs.loadXfm(subject, xfmname, magnet, xfmtype='magnet', reference=reference)
                except Exception as e:
                    print("AN ERROR OCCURRED, THE TRANSFORM WAS NOT SAVED: %s"%e)
                print("Complete!")
            else:
                print("Cancelled... %s"%resp)
        else:
            print("Didn't get that, please try again..")
    
    return m

def automatic(subject, xfmname, reference, noclean=False):
    """Create an automatic alignment using the FLIRT boundary-based alignment (BBR) from FSL. 

    If `noclean`, intermediate files will not be removed from /tmp. The `reference` image and resulting 
    transform called `xfmname` will be automatically stored in the database.

    It's good practice to open up this transform afterward in the manual aligner and check how it worked.
    Do that using the following (with the same `subject` and `xfmname` used here, no need for `reference`):
    > align.manual(subject, xfmname)

    Parameters
    ----------
    subject : str
        Subject identifier.
    xfmname : str
        String identifying the transform to be created.
    reference : str
        Path to a nibabel-readable image that will be used as the reference for this transform.
    noclean : bool, optional
        If True intermediate files will not be removed from /tmp (this is useful for debugging things),
        and the returned value will be the name of the temp directory.
        Default False.

    Returns
    -------
    Nothing unless `noclean` is True.
    """
    import shlex
    import shutil
    import tempfile
    import subprocess as sp

    from .db import surfs
    from .xfm import Transform

    retval = None
    try:
        cache = tempfile.mkdtemp()
        absreference = os.path.abspath(reference)
        raw = surfs.getAnat(subject, type='raw').get_filename()
        bet = surfs.getAnat(subject, type='brainmask').get_filename()
        wmseg = surfs.getAnat(subject, type='whitematter').get_filename()
        # Compute anatomical-to-epi transform
        print('FLIRT pre-alignment')
        cmd = 'fsl5.0-flirt -ref {bet} -in {epi} -dof 6 -omat {cache}/init.mat'.format(cache=cache, epi=absreference, bet=bet)
        if sp.call(cmd, shell=True) != 0:
            raise IOError('Error calling initial FLIRT')
        print('Running BBR')
<<<<<<< HEAD
        cmd = 'fsl5.0-flirt -in {raw} -ref {epi} -dof 6 -cost bbr -wmseg {wmseg} -init {cache}/init.mat -omat {cache}/out.mat -schedule /usr/share/fsl/5.0/etc/flirtsch/bbr.sch'
=======
        cmd = 'fsl5.0-flirt -ref {raw} -in {epi} -dof 6 -cost bbr -wmseg {wmseg} -init {cache}/init.mat -omat {cache}/out.mat -schedule /usr/share/fsl/5.0/etc/flirtsch/bbr.sch'
>>>>>>> 431050f4
        cmd = cmd.format(cache=cache, raw=raw, wmseg=wmseg, epi=absreference)
        if sp.call(cmd, shell=True) != 0:
            raise IOError('Error calling BBR flirt')

        x = np.loadtxt(os.path.join(cache, "out.mat"))
<<<<<<< HEAD
        # Convert from fsl transform to pycortex transform
        Transform.from_fsl(x,raw,absreference).save(subject,xfmname,'coord')
=======
        # Original code (before ML modification of from_fsl):
        #Transform.from_fsl(x, absreference, raw).save(subject, name, 'coord')
        # Modified by ML 2013.07
        # Take the inverse of the transform
        inv = np.linalg.inv
        Transform.from_fsl(inv(x),raw,absreference).save(subject,xfmname,'coord')
>>>>>>> 431050f4
        print('Success')

    finally:
        if not noclean:
            shutil.rmtree(cache)
        else:
            retval = cache

    return retval

def autotweak(subject, xfmname):
    """Tweak an alignment using the FLIRT boundary-based alignment (BBR) from FSL.
    Ideally this function should actually use a limited search range, but it doesn't.
    It's probably not very useful.

    Parameters
    ----------
    subject : str
        Subject identifier.
    xfmname : str
        String identifying the transform to be tweaked.
    """
    import shlex
    import shutil
    import tempfile
    import subprocess as sp

    from .db import surfs
    from .xfm import Transform

    magnet = surfs.getXfm(subject, xfmname, xfmtype='magnet')
    try:
        cache = tempfile.mkdtemp()
        epifile = magnet.reference.get_filename()
        raw = surfs.getAnat(subject, type='raw').get_filename()
        bet = surfs.getAnat(subject, type='brainmask').get_filename()
        wmseg = surfs.getAnat(subject, type='whitematter').get_filename()
        initmat = magnet.to_fsl(surfs.getAnat(subject, 'raw').get_filename())
        with open(os.path.join(cache, 'init.mat'), 'w') as fp:
            np.savetxt(fp, initmat, fmt='%f')
        print('Running BBR')
        cmd = 'fsl5.0-flirt -ref {raw} -in {epi} -dof 6 -cost bbr -wmseg {wmseg} -init {cache}/init.mat -omat {cache}/out.mat -schedule /usr/share/fsl/5.0/etc/flirtsch/bbr.sch'
        cmd = cmd.format(cache=cache, raw=raw, wmseg=wmseg, epi=epifile)
        if sp.call(cmd, shell=True) != 0:
            raise IOError('Error calling BBR flirt')

        x = np.loadtxt(os.path.join(cache, "out.mat"))
        Transform.from_fsl(x, epifile, raw).save(subject, xfmname+"_auto", 'coord')
        print('Saved transform as (%s, %s)'%(subject, xfmname+'_auto'))
    finally:
        shutil.rmtree(cache)<|MERGE_RESOLUTION|>--- conflicted
+++ resolved
@@ -124,27 +124,16 @@
         if sp.call(cmd, shell=True) != 0:
             raise IOError('Error calling initial FLIRT')
         print('Running BBR')
-<<<<<<< HEAD
-        cmd = 'fsl5.0-flirt -in {raw} -ref {epi} -dof 6 -cost bbr -wmseg {wmseg} -init {cache}/init.mat -omat {cache}/out.mat -schedule /usr/share/fsl/5.0/etc/flirtsch/bbr.sch'
-=======
-        cmd = 'fsl5.0-flirt -ref {raw} -in {epi} -dof 6 -cost bbr -wmseg {wmseg} -init {cache}/init.mat -omat {cache}/out.mat -schedule /usr/share/fsl/5.0/etc/flirtsch/bbr.sch'
->>>>>>> 431050f4
+        # Run epi-to-anat transform (this is more stable than anat-to-epi in FSL!)
+        cmd = 'fsl5.0-flirt -in {epi} -ref {raw} -dof 6 -cost bbr -wmseg {wmseg} -init {cache}/init.mat -omat {cache}/out.mat -schedule /usr/share/fsl/5.0/etc/flirtsch/bbr.sch'
         cmd = cmd.format(cache=cache, raw=raw, wmseg=wmseg, epi=absreference)
         if sp.call(cmd, shell=True) != 0:
             raise IOError('Error calling BBR flirt')
 
         x = np.loadtxt(os.path.join(cache, "out.mat"))
-<<<<<<< HEAD
-        # Convert from fsl transform to pycortex transform
-        Transform.from_fsl(x,raw,absreference).save(subject,xfmname,'coord')
-=======
-        # Original code (before ML modification of from_fsl):
-        #Transform.from_fsl(x, absreference, raw).save(subject, name, 'coord')
-        # Modified by ML 2013.07
-        # Take the inverse of the transform
+        # Invert transform back to anat-to-epi, pycortex standard direction, and save as pycortextransform
         inv = np.linalg.inv
         Transform.from_fsl(inv(x),raw,absreference).save(subject,xfmname,'coord')
->>>>>>> 431050f4
         print('Success')
 
     finally:
