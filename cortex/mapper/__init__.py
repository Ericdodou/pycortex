--- conflicted
+++ resolved
@@ -161,10 +161,6 @@
         masks = []
         xfm = db.get_xfm(subject, xfmname, xfmtype='coord')
         fid = db.get_surf(subject, 'fiducial', merge=False, nudge=False)
-<<<<<<< HEAD
-=======
-
->>>>>>> 4c08f7ea
         try:
             flat = db.get_surf(subject, 'flat', merge=False, nudge=False)
         except IOError:
