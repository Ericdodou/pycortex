import os
import sys
import binascii
import io
import numpy as np

from .db import surfs
from .volume import mosaic, unmask

def get_roipack(*args, **kwargs):
    from .svgroi import get_roipack
    return get_roipack(*args, **kwargs)

def get_mapper(*args, **kwargs):
    from .mapper import get_mapper
    return get_mapper(*args, **kwargs)

<<<<<<< HEAD
def get_ctmpack(subject, types=("inflated",), method="raw", level=0, recache=False, **kwargs):
    ctmform = surfs.getFiles(subject)['ctmcache']
    ctmfile = ctmform.format(xfmname=xfmname, types=','.join(types), method=method, level=level)
=======
def get_ctmpack(subject, types=("inflated",), projection='nearest', method="raw", level=0, recache=False, recache_mapper=False, **kwargs):
    ctmform = surfs.getFiles(subject)['ctmcache']
    ctmfile = ctmform.format(types=','.join(types), method=method, level=level)
>>>>>>> 990ec4d5
    if os.path.exists(ctmfile) and not recache:
        return ctmfile

    print("Generating new ctm file...")
    from . import brainctm
<<<<<<< HEAD
    ptmap = brainctm.make_pack(ctmfile, subject, xfmname, types, method, level)
=======
    ptmap = brainctm.make_pack(ctmfile, subject, types, method, level)
>>>>>>> 990ec4d5
    return ctmfile

def get_cortical_mask(subject, xfmname, type='nearest'):
    return get_mapper(subject, xfmname, type=type).mask

def get_vox_dist(subject, xfmname, surface="fiducial"):
    """Get the distance (in mm) from each functional voxel to the closest
    point on the surface.

    Parameters
    ----------
    subject : str
        Name of the subject
    xfmname : str
        Name of the transform
    shape : tuple
        Output shape for the mask

    Returns
    -------
    dist : ndarray
        Distance (in mm) to the closest point on the surface

    argdist : ndarray
        Point index for the closest point
    """
    import nibabel
    from scipy.spatial import cKDTree

    fiducial, polys = surfs.getSurf(subject, surface, merge=True)
    xfm = surfs.getXfm(subject, xfmname)
    z, y, x = xfm.shape
    idx = np.mgrid[:x, :y, :z].reshape(3, -1).T
    mm = xfm.inv(idx)

    tree = cKDTree(fiducial)
    dist, argdist = tree.query(mm)
    dist.shape = (x,y,z)
    argdist.shape = (x,y,z)
    return dist.T, argdist.T

def get_hemi_masks(subject, xfmname, type='nearest'):
    '''Returns a binary mask of the left and right hemisphere
    surface voxels for the given subject.
    '''
    return get_mapper(subject, xfmname, type=type).hemimasks

def add_roi(data, subject, xfmname, name="new_roi", recache=False, open_inkscape=True, add_path=True, projection='nearest', **kwargs):
    import subprocess as sp
    from matplotlib.pylab import imsave
    from .utils import get_roipack
    from . import quickflat
    rois = get_roipack(subject)
    im = quickflat.make(data, subject, xfmname, height=1024, recache=recache, projection=projection)
    try:
        import cStringIO
        fp = cStringIO.StringIO()
    except:
        fp = io.StringIO()
    imsave(fp, im, **kwargs)
    fp.seek(0)
    rois.add_roi(name, binascii.b2a_base64(fp.read()), add_path)
    if open_inkscape:
        return sp.call(["inkscape", '-f', rois.svgfile])

def get_roi_verts(subject, roi=None):
    '''Return vertices for the given ROIs'''
    rois = get_roipack(subject)

    if roi is None:
        roi = rois.names

    roidict = dict()
    if isinstance(roi, str):
        roi = [roi]

    for name in roi:
        roidict[name] = rois.get_roi(name)

    return roidict

def get_roi_mask(subject, xfmname, roi=None, projection='nearest'):
    '''Return a bitmask for the given ROIs'''

    mapper = get_mapper(subject, xfmname, type=projection)
    rois = get_roi_verts(subject, roi=roi)
    output = dict()
    for name, verts in list(rois.items()):
        left, right = mapper.backwards(verts)
        output[name] = left + right
        
    return output

def get_roi_masks(subject,xfmname,roiList=None,Dst=2,overlapOpt='cut'):
    '''
    Return a numbered mask + dictionary of roi numbers
    roiList is a list of ROIs (which better be defined in the .svg file)
    poop.
    '''
    # Get ROIs from inkscape SVGs
    rois, vertIdx = get_roipack(subject, remove_medial=True)

    # Retrieve shape from the reference
    import nibabel
    shape = surfs.getXfm(subject, xfmname).shape
    
    # Get 3D coords
    coords = np.vstack(surfs.getCoords(subject, xfmname))
    nVerts = np.max(coords.shape)
    coords = coords[vertIdx]
    nValidVerts = np.max(coords.shape)
    # Get voxDst,voxIdx (voxIdx has NOT had invalid 2-D vertices removed by "vertIdx" index)
    voxDst,voxIdx = get_vox_dist(subject,xfmname)
    voxIdxF = voxIdx.flatten()
    # Get L,R hem separately
    L,R = surfs.getSurf(subject, "flat", merge=False, nudge=True)
    nL = len(np.unique(L[1]))
    #nVerts = len(idxL)+len(idxR)
    # mask for left hemisphere
    Lmask = (voxIdx < nL).flatten()
    Rmask = np.logical_not(Lmask)
    CxMask = (voxDst < Dst).flatten()
    
    #return rois, flat, coords, voxDst, voxIdx ## rois is a list of class svgROI; flat = flat cortex coords; coords = 3D coords
    if roiList is None:
        roiList = rois.names

    if isinstance(roiList, str):
        roiList = [roiList]
    # First: get all roi voxels into 4D volume
    tmpMask = np.zeros((np.prod(shape),len(roiList),2),np.bool)
    for ir,roi in enumerate(roiList):
        if roi.lower()=='cortex':
            roiIdxB3 = np.ones(Lmask.shape)>0
        else:
            # Irritating index switching:
            roiIdxB1 = np.zeros((nValidVerts,),np.bool) # binary index 1
            roiIdxS1 = rois.get_roi(roi) # substitution index 1 (in valid vertex space)
            roiIdxB1[roiIdxS1] = True
            roiIdxB2 = np.zeros((nVerts,),np.bool) # binary index 2
            roiIdxB2[vertIdx] = roiIdxB1
            roiIdxS2 = np.nonzero(roiIdxB2)[0] # substitution index 2 (in ALL fiducial vertex space)
            roiIdxB3 = np.in1d(voxIdxF,roiIdxS2) # binary index to 3D volume (flattened, though)
        tmpMask[:,ir,0] = np.all(np.array([roiIdxB3,Lmask,CxMask]),axis=0)
        tmpMask[:,ir,1] = np.all(np.array([roiIdxB3,Rmask,CxMask]),axis=0)
    roiListL = [r.lower() for r in roiList]
    # Kill all overlap btw. "Cortex" and other ROIs
    if 'cortex' in roiListL:
        cIdx = roiListL.index('cortex')
        # Left:
        OtherROIs = tmpMask[:,np.arange(len(roiList))!=cIdx,0] 
        tmpMask[:,cIdx,0] = np.logical_and(np.logical_not(np.any(OtherROIs,axis=1)),tmpMask[:,cIdx,0])
        # Right:
        OtherROIs = tmpMask[:,np.arange(len(roiList))!=cIdx,1]
        tmpMask[:,cIdx,1] = np.logical_and(np.logical_not(np.any(OtherROIs,axis=1)),tmpMask[:,cIdx,1])

    # Second: 
    mask = np.zeros(np.prod(shape),dtype=np.int64)
    roiIdx = {}
    if overlapOpt=='cut':
        toCut = np.sum(tmpMask,axis=1)>1
        # Note that indexing by voxIdx guarantees that there will be no overlap in ROIs
        # (unless there are overlapping assignments to ROIs on the surface), due to 
        # each voxel being assigned only ONE closest vertex
        print(('%d voxels cut'%np.sum(toCut)))
        tmpMask[toCut] = False 
        for ir,roi in enumerate(roiList):
            mask[tmpMask[:,ir,0]] = -ir-1
            mask[tmpMask[:,ir,1]] = ir+1
            roiIdx[roi] = ir+1
        mask.shape = shape
    elif overlapOpt=='split':
        pass
    return mask,roiIdx

def get_curvature(subject, smooth=8, **kwargs):
    from . import polyutils
    from tvtk.api import tvtk
    curvs = []
    for pts, polys in surfs.getSurf(subject, "fiducial"):
        curv = polyutils.curvature(pts, polys)
        if smooth > 0:
            surf = polyutils.Surface(pts, polys)
            curvs.append(surf.smooth(curv, smooth=smooth, **kwargs))
        else:
            curvs.append(curv)
    return curvs

def decimate_mesh(subject, proportion = 0.5):
    raise NotImplementedError
    from scipy.spatial import Delaunay
    from .polyutils import trace_both
    flat = surfs.getSurf(subject, "flat")
    fiducial = surfs.getSurf(subject, "fiducial")
    edges = list(map(np.array, trace_both(*surfs.getSurf(subject, "flat", merge=True, nudge=True))))
    edges[1] -= len(flat[0][0])

    masks, newpolys = [], []
    for (fpts, fpolys), (pts, polys), edge in zip(flat, fiducial, edges):
        valid = np.unique(polys)

        edge_set = set(edge)

        mask = np.zeros((len(pts),), dtype=bool)
        mask[valid] = True
        mask[np.random.permutation(len(pts))[:len(pts)*(1-proportion)]] = False
        mask[edge] = True
        midx = np.nonzero(mask)[0]

        tri = Delaunay(fpts[mask, :2])
        #cull all the triangles from concave surfaces
        pmask = np.array([midx[p] in edge_set for p in tri.vertices.ravel()]).reshape(-1, 3).all(1)

        cutfaces = np.array([p in edge_set for p in polys.ravel()]).reshape(-1, 3).all(1)

        newpolys.append(tri.vertices[~pmask])
        fullpolys.append()
        masks.append(mask)

    return masks, newpolys

def get_flatmap_distortion(sub, type="areal", smooth=8, **kwargs):
    """Computes distortion of flatmap relative to fiducial surface. Several different
    types of distortion are available:
    
    'areal': computes the areal distortion for each triangle in the flatmap, defined as the
    log ratio of the area in the fiducial mesh to the area in the flat mesh. Returns
    a per-vertex value that is the average of the neighboring triangles.
    See: http://brainvis.wustl.edu/wiki/index.php/Caret:Operations/Morphing
    
    'metric': computes the linear distortion for each vertex in the flatmap, defined as
    the mean squared difference between distances in the fiducial map and distances in
    the flatmap, for each pair of neighboring vertices. See Fishl, Sereno, and Dale, 1999.
    """
    from polyutils import Distortion, Surface
    distortions = []
    for hem in ["lh", "rh"]:
        fidvert, fidtri = surfs.getSurf(sub, "fiducial", hem)
        flatvert, flattri = surfs.getSurf(sub, "flat", hem)

        dist = getattr(Distortion(flatvert, fidvert, flattri), type)
        if smooth > 0:
            surf = Surface(fidvert, flattri)
            dist = surf.smooth(dist, smooth=8, **kwargs)
        distortions.append(dist)

    return distortions

def get_tissots_indicatrix(sub, radius=10, spacing=50, maxfails=100):
    import networkx as nx
    def iter_surfedges(tris):
        for a,b,c in tris:
            yield a,b
            yield b,c
            yield a,c

    def make_surface_graph(tris):
        graph = nx.Graph()
        graph.add_edges_from(iter_surfedges(tris))
        return graph

    def dilate_vertset(vset, graph, iters=1):
        outset = set(vset)
        for ii in range(iters):
            newset = set(outset)
            for v in outset:
                newset.update(graph[v].keys())
            outset = set(newset)
        return outset

    def get_path_len_mm(path, verts):
        if len(path)==1:
            return 0
        hops = zip(path[:-1], path[1:])
        hopvecs = np.vstack([verts[a] - verts[b] for a,b in hops])
        return np.sqrt((hopvecs**2).sum(1)).sum()

    def memo_get_path_len_mm(path, verts, memo=dict()):
        if len(path)==1:
            return 0
        if tuple(path) in memo:
            return memo[tuple(path)]
        lasthoplen = np.sqrt(((verts[path[-2]] - verts[path[-1]])**2).sum())
        pathlen = memo_get_path_len_mm(path[:-1], verts, memo) + lasthoplen
        memo[tuple(path)] = pathlen
        return pathlen

    tissots = []
    allcenters = []
    for hem in ["lh", "rh"]:
        fidvert, fidtric = surfs.getSurf(sub, "fiducial", hem)
        G = make_surface_graph(fidtri)
        nvert = fidvert.shape[0]
        tissot_array = np.zeros((nvert,))

        #maxfails = 20
        numfails = 0
        cnum = 0
        centers = []
        while numfails < maxfails:
            ## Pick random vertex
            centervert = np.random.randint(nvert)
            print("Trying vertex %d.." % centervert)

            ## Find distance from this center to all previous centers
            #center_dists = [get_path_len_mm(nx.algorithms.shortest_path(G, centervert, cv), fidvert)
            #                for cv in centers]

            ## Check whether new center is sufficiently far from previous
            paths = nx.algorithms.single_source_shortest_path(G, centervert, spacing/2 + 20)
            scrap = False
            for cv in centers:
                if cv in paths:
                    center_dist = get_path_len_mm(paths[cv], fidvert)
                    if center_dist < spacing:
                        scrap = True
                        break

            if scrap:
                numfails += 1
                print("Vertex too close to others, scrapping (nfails=%d).." % numfails)
                continue

            print("Vertex is good center, continuing..")
            centers.append(centervert)
            numfails = 0

            paths = nx.algorithms.single_source_shortest_path(G, centervert, radius*2)
            ## Find all vertices within a few steps of the center
            #nearbyverts = dilate_vertset(set([centervert]), G, radius/2 + 10)

            ## Pull out small graph containing only these vertices
            #subG = G.subgraph(nearbyverts)

            ## Find distance from center to each vertex
            #paths = nx.algorithms.single_source_shortest_path(subG, centervert)
            mymemo = dict()
            dists = dict([(vi,memo_get_path_len_mm(p, fidvert, mymemo)) for vi,p in paths.iteritems()])

            ## Find appropriate set of vertices
            distfun = lambda d: np.tanh(radius-d)/2 + 0.5
            #selverts = np.array([vi for vi,d in dists.iteritems() if d<radius])
            #tissot_array[selverts] = cnum
            verts, vals = map(np.array, zip(*[(vi,distfun(d)) for vi,d in dists.iteritems()]))
            tissot_array[verts] += vals
            print(vals.sum())
            cnum += 1

        tissots.append(tissot_array)
        allcenters.append(np.array(centers))

    return tissots, allcenters

def get_dropout(subject, xfmname, projection="trilinear", power=20):
    """Returns a dropout map for each hemisphere showing where EPI signal
    is very low."""
    xfm = surfs.getXfm(subject, xfmname)
    rawdata = xfm.epi.get_data().T
    if rawdata.ndim > 3:
        rawdata = rawdata.mean(0)
        
    mapper = get_mapper(subject, xfmname, projection)
    left, right = mapper(rawdata)
    lnorm = (left - left.min()) / (left.max() - left.min())
    rnorm = (right - right.min()) / (right.max() - right.min())
    left = (1-lnorm) ** power
    right = (1-rnorm) ** power

    return left, right<|MERGE_RESOLUTION|>--- conflicted
+++ resolved
@@ -15,25 +15,15 @@
     from .mapper import get_mapper
     return get_mapper(*args, **kwargs)
 
-<<<<<<< HEAD
 def get_ctmpack(subject, types=("inflated",), method="raw", level=0, recache=False, **kwargs):
     ctmform = surfs.getFiles(subject)['ctmcache']
-    ctmfile = ctmform.format(xfmname=xfmname, types=','.join(types), method=method, level=level)
-=======
-def get_ctmpack(subject, types=("inflated",), projection='nearest', method="raw", level=0, recache=False, recache_mapper=False, **kwargs):
-    ctmform = surfs.getFiles(subject)['ctmcache']
     ctmfile = ctmform.format(types=','.join(types), method=method, level=level)
->>>>>>> 990ec4d5
     if os.path.exists(ctmfile) and not recache:
         return ctmfile
 
     print("Generating new ctm file...")
     from . import brainctm
-<<<<<<< HEAD
-    ptmap = brainctm.make_pack(ctmfile, subject, xfmname, types, method, level)
-=======
     ptmap = brainctm.make_pack(ctmfile, subject, types, method, level)
->>>>>>> 990ec4d5
     return ctmfile
 
 def get_cortical_mask(subject, xfmname, type='nearest'):
