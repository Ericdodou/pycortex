import os
import numpy as np
from scipy.ndimage.interpolation import affine_transform

from . import dataset
from .db import surfs
from .xfm import Transform

def unmask(mask, data):
    """unmask(mask, data)

    `Unmasks` the data, assuming it's been masked.

    Parameters
    ----------
    mask : array_like
        The data mask
    data : array_like
        Actual MRI data to unmask
    """
    nvox = mask.sum()
    if data.shape[0] == nvox:
        data = data[np.newaxis]
    elif nvox not in data.shape:
        raise ValueError('Invalid mask for the data')

    if data.shape[-1] in (3, 4):
        if data.dtype != np.uint8:
            raise TypeError('Invalid dtype for raw dataset')
        #raw dataset, unmask with an alpha channel
        output = np.zeros((len(data),)+mask.shape+(4,), dtype=np.uint8)
        output[:, mask > 0, :data.shape[-1]] = data
        if data.shape[-1] == 3:
            output[:, mask > 0, 3] = 255
    else:
        output = (np.nan*np.ones((len(data),)+mask.shape)).astype(data.dtype)
        output[:, mask > 0] = data

    return output.squeeze()

def detrend_median(data, kernel=15):
    from scipy.signal import medfilt
    lowfreq = medfilt(data, [1, kernel, kernel])
    return data - lowfreq

def detrend_gradient(data, diff=3):
    return (np.array(np.gradient(data, 1, diff, diff))**2).sum(0)

def detrend_poly(data, polyorder = 10, mask=None):
    from scipy.special import legendre
    polys = [legendre(i) for i in range(polyorder)]
    s = data.shape
    b = data.ravel()[:,np.newaxis]
    lins = np.mgrid[-1:1:s[0]*1j, -1:1:s[1]*1j, -1:1:s[2]*1j].reshape(3,-1)

    if mask is not None:
        lins = lins[:,mask.ravel() > 0]
        b = b[mask.ravel() > 0]
    
    A = np.vstack([[p(i) for i in lins] for p in polys]).T
    x, res, rank, sing = np.linalg.lstsq(A, b)

    detrended = b.ravel() - np.dot(A, x).ravel()
    if mask is not None:
        filled = np.zeros_like(mask)
        filled[mask > 0] = detrended
        return filled
    else:
        return detrended.reshape(*s)

def mosaic(data, dim=0, show=True, **kwargs):
    """mosaic(data, dim=0, show=True)

    Turns volume data into a mosaic, useful for quickly viewing volumetric data
    IN RADIOLOGICAL COORDINATES (LEFT SIDE OF FIGURE IS RIGHT SIDE OF SUBJECT)

    Parameters
    ----------
    data : array_like
        3D volumetric data to mosaic
    dim : int
        Dimension across which to mosaic. Default 0.
    show : bool
        Display mosaic with matplotlib? Default True.
    """
    if data.ndim not in (3, 4):
        raise ValueError("Invalid data shape")
    plane = list(data.shape)
    slices = plane.pop(dim)
    height, width = plane[:2]
    aspect = width / float(height)
    square = np.sqrt(slices / aspect)
    nwide = int(np.ceil(square))
    ntall = int(np.ceil(slices*aspect / nwide))

    shape = (ntall * (height+1) + 1, nwide * (width+1) + 1)
    if data.dtype == np.uint8:
        output = np.zeros(shape+(4,), dtype=np.uint8)
    else:
        output = (np.nan*np.ones(shape)).astype(data.dtype)

    sl = [slice(None), slice(None), slice(None)]
    for h in range(ntall):
        for w in range(nwide):
            sl[dim] = h*nwide+w
            if sl[dim] < slices:
                hsl = slice(h*(height+1)+1, (h+1)*(height+1))
                wsl = slice(w*(width+1)+1, (w+1)*(width+1))
                if data.dtype == np.uint8:
                    output[hsl, wsl, :data.shape[3]] = data[sl]
                    if data.shape[3] == 3:
                        output[hsl, wsl, 3] = 255
                else:    
                    output[hsl, wsl] = data[sl]
    
    if show:
        from matplotlib import pyplot as plt
        plt.imshow(output, **kwargs)
        plt.axis('off')

    return output, (nwide, ntall)

def show_slice(dataview, **kwargs):
    import nibabel
    from matplotlib import cm
    import matplotlib.pyplot as plt

    dataview = dataset.normalize(dataview)
    if not isinstance(dataview.data, dataset.BrainData):
        raise TypeError('Only simple views supported by matplotlib')
    if not isinstance(dataview.data, dataset.VolumeData):
        raise TypeError('Only volumetric data may be visualized in show_slice')

    subject = dataview.data.subject
    xfmname = dataview.data.xfmname
    imshow_kw = dict(vmin=dataview.vmin, vmax=dataview.vmax, cmap=dataview.cmap)
    imshow_kw.update(kwargs)

    anat = surfs.getAnat(subject, 'raw').get_data().T
    data = epi2anatspace(dataview.data)

    data[data < dataview.vmin] = np.nan

    state = dict(slice=data.shape[0]*.66, dim=0, pad=())

    fig = plt.figure()
    ax = fig.add_subplot(111)
    anatomical = ax.imshow(anat[state['pad'] + (state['slice'],)], cmap=cm.gray, aspect='equal')
    functional = ax.imshow(data[state['pad'] + (state['slice'],)], aspect='equal', **imshow_kw)

    def update():
        print("showing dim %d, slice %d"%(state['dim'] % 3, state['slice']))
        functional.set_data(data[state['pad'] + (state['slice'],)])
        anatomical.set_data(anat[state['pad'] + (state['slice'],)])
        fig.canvas.draw()

    def switchslice(event):
        state['dim'] += 1
        state['pad'] = (slice(None),)*(state['dim'] % 3)
        update()

    def scrollslice(event):
        if event.button == 'up':
            state['slice'] += 1
        elif event.button == 'down':
            state['slice'] -= 1
        update()

    fig.canvas.mpl_connect('scroll_event', scrollslice)
    fig.canvas.mpl_connect('button_press_event', switchslice)
    return fig

def show_mip(data, **kwargs):
    '''Display a maximum intensity projection for the data, using three subplots'''
    import matplotlib.pyplot as plt
    fig = plt.figure()
    fig.add_subplot(221).imshow(data.max(0), **kwargs)
    fig.add_subplot(222).imshow(data.max(1), **kwargs)
    fig.add_subplot(223).imshow(data.max(2), **kwargs)
    return fig

def show_glass(dataview, pad=10):
    '''Create a classic "glass brain" view of the data, with the outline'''
    import nibabel
    nib = surfs.getAnat(subject, 'fiducial')
    mask = nib.get_data()

    left, right = np.nonzero(np.diff(mask.max(0).max(0)))[0][[0,-1]]
    front, back = np.nonzero(np.diff(mask.max(0).max(1)))[0][[0,-1]]
    top, bottom = np.nonzero(np.diff(mask.max(1).max(1)))[0][[0,-1]]

    glass = np.zeros((mask.shape[1], mask.shape[2]*2), dtype=bool)
    glass[:, :mask.shape[2]] = mask.max(0)
    #this requires a lot of logic to put the image into a canonical orientation
    #too much work for something we'll never use
    raise NotImplementedError

def epi2anatspace(volumedata, order=1):
    ds = dataset.normalize(volumedata)
    volumedata = ds.data

    anat = surfs.getAnat(volumedata.subject)
    xfm = surfs.getXfm(volumedata.subject, volumedata.xfmname, "coord")

    #allxfm =  Transform(anat.get_affine(), anat.shape).inv * xfm.inv
    allxfm = xfm * Transform(anat.get_affine(), anat.shape)

    rotpart = allxfm.xfm[:3, :3]
    transpart = allxfm.xfm[:3,-1]
    return affine_transform(volumedata.volume.T, rotpart, offset=transpart, output_shape=anat.shape, cval=np.nan, order=order).T

def anat2epispace(anatdata, subject, xfmname, order=1):
    anatref = surfs.getAnat(subject)
    target = surfs.getXfm(subject, xfmname, "coord")

    allxfm =  Transform(anatref.get_affine(), anatref.shape).inv * target.inv
    #allxfm = xfm * Transform(anat.get_affine(), anat.shape)

    rotpart = allxfm.xfm[:3, :3]
    transpart = allxfm.xfm[:3,-1]
    return affine_transform(anatdata.T, rotpart, offset=transpart, output_shape=target.shape, cval=np.nan, order=order).T


def epi2anatspace_fsl(volumedata):
    """Resamples epi-space [data] into the anatomical space for the given [subject]
    using the given transformation [xfm].
    """
    #This function is currently broken! do not use it!
    raise NotImplementedError

    import tempfile
    import subprocess
    import nibabel

    volumedata = dataset.normalize(volumedata).data
    subject = volumedata.subject
    xfmname = volumedata.xfmname
    data = volumedata.volume

    ## Get transform (pycortex estimates anat-to-epi)
    xfm = surfs.getXfm(subject, xfmname)
    fslxfm = xfm.to_fsl(surfs.getAnat(subject, 'raw').get_filename())
    ## Invert transform to epi-to-anat
    fslxfm = np.linalg.inv(fslxfm)
    ## Save out into ascii file
    xfmfilename = tempfile.mktemp(".mat")
    with open(xfmfilename, "w") as xfmh:
        for ll in fslxfm.tolist():      
            xfmh.write(" ".join(["%0.5f"%f for f in ll])+"\n")

    ## Save out data into nifti file
    datafile = nibabel.Nifti1Image(data.T, xfm.reference.get_affine(), xfm.reference.get_header())
    datafilename = tempfile.mktemp(".nii")
    nibabel.save(datafile, datafilename)

    ## Reslice epi-space image
    raw = surfs.getAnat(subject, type='raw').get_filename()
    outfilename = tempfile.mktemp(".nii")
    subprocess.call(["fsl5.0-flirt",
                     "-ref", raw,
                     "-in", datafilename,
                     "-applyxfm",
                     "-init", xfmfilename,
                     #"-interp", "sinc",
                     "-out", outfilename])

    ## Load resliced image
    outdata = nibabel.load(outfilename+".gz").get_data().T
<<<<<<< HEAD
    ## Clean up
    os.remove(outfilename+".gz")
    os.remove(datafilename)
    ## Done!
    return outdata

def anat2epispace_fsl(data,subject,xfmname):
    """Resamples anat-space data into the epi space for the given [subject]
    and transformation [xfm] 
=======

    return outdata, outfilename
def anat2epispace_fsl(data,subject,xfmname):
    """Resamples anat-space volumedata into the epi space for the given [subject]
    and transformation [xfm] incorporated into the volumedata object.

    Returns the data and a temporary filename.
>>>>>>> 431050f4
    """
    #this function is currently broken! do not use it!
    raise NotImplementedError
    import tempfile
    import subprocess
    import nibabel

    ## Get transform (pycortex estimates anat-to-epi)
    xfm = surfs.getXfm(subject, xfmname)
    anatNII = surfs.getAnat(subject, type='raw')
    fslxfm = xfm.to_fsl(anatNII.get_filename())
    ## Save out into ascii file
    xfmfilename = tempfile.mktemp(".mat")
    print('xfm file: %s'%xfmfilename)
    with open(xfmfilename, "w") as xfmh:
        for ll in fslxfm.tolist():
            xfmh.write(" ".join(["%0.5f"%f for f in ll])+"\n")

    ## Save out data into nifti file
    datafile = nibabel.Nifti1Image(data.T, anatNII.get_affine(), anatNII.get_header())
    datafilename = tempfile.mktemp(".nii")
    nibabel.save(datafile, datafilename)

    ## Reslice epi-space image
    epiNIIf = xfm.reference.get_filename()
    outfilename = tempfile.mktemp(".nii")
    subprocess.call(["fsl5.0-flirt",
                     "-in", datafilename,
                     "-ref", epiNIIf,
                     "-out", outfilename,
                     "-init", xfmfilename,
                     #"-interp", "sinc",
                     "-applyxfm"])

    ## Load resliced image
    outdata = nibabel.load(outfilename+".gz").get_data().T
    ## Clean up
    os.remove(outfilename+".gz")
    os.remove(datafilename)
    ## Done!
    return outdata

def fslview(*ims):
    import tempfile
    import subprocess

    fnames = []
    tempfiles = []
    for im in ims:
        if not (isinstance(im, str) and os.path.exists(im)):
            import nibabel
            tf = tempfile.NamedTemporaryFile(suffix=".nii.gz")
            tempfiles.append(tf)
            nib = nibabel.Nifti1Image(im.T, np.eye(4))
            nib.to_filename(tf.name)
            fnames.append(tf.name)
        else:
            fnames.append(im)

    subprocess.call(["fslview"] + fnames)<|MERGE_RESOLUTION|>--- conflicted
+++ resolved
@@ -266,7 +266,6 @@
 
     ## Load resliced image
     outdata = nibabel.load(outfilename+".gz").get_data().T
-<<<<<<< HEAD
     ## Clean up
     os.remove(outfilename+".gz")
     os.remove(datafilename)
@@ -276,18 +275,7 @@
 def anat2epispace_fsl(data,subject,xfmname):
     """Resamples anat-space data into the epi space for the given [subject]
     and transformation [xfm] 
-=======
-
-    return outdata, outfilename
-def anat2epispace_fsl(data,subject,xfmname):
-    """Resamples anat-space volumedata into the epi space for the given [subject]
-    and transformation [xfm] incorporated into the volumedata object.
-
-    Returns the data and a temporary filename.
->>>>>>> 431050f4
     """
-    #this function is currently broken! do not use it!
-    raise NotImplementedError
     import tempfile
     import subprocess
     import nibabel
