import io
import os
import glob
import binascii
import numpy as np

from . import utils
from . import dataset
from .database import db
from .options import config

def make_figure(braindata, recache=False, pixelwise=True, thick=32, sampler='nearest',
                height=1024, dpi=100, depth=0.5, with_rois=True, with_sulci=False,
<<<<<<< HEAD
                with_labels=True, with_colorbar=True, with_borders=False, 
                with_dropout=False, with_curvature=False, extra_disp=None, 
                linewidth=None, linecolor=None, roifill=None, shadow=None,
                labelsize=None, labelcolor=None, cutout=None, cvmin=None,
                cvmax=None, cvthr=None, fig=None, extra_hatch=None,
                colorbar_ticks=None, colorbar_location=(.4, .07, .2, .04), **kwargs):
=======
                with_labels=True, with_colorbar=True, 
                with_dropout=False, with_curvature=False, 
                cutout=None, cvmin=None,
                cvmax=None, cvthr=None, fig=None, extra_hatch=None, **kwargs):
>>>>>>> 00c05a6a
    """Show a Volume or Vertex on a flatmap with matplotlib. Additional kwargs are passed on to
    matplotlib's imshow command.

    Parameters
    ----------
    braindata : Dataview
        the data you would like to plot on a flatmap
    recache : bool
        If True, recache the flatmap cache. Useful if you've made changes to the alignment
    pixelwise : bool
        Use pixel-wise mapping
    thick : int
        Number of layers through the cortical sheet to sample. Only applies for pixelwise = True
    sampler : str
        Name of sampling function used to sample underlying volume data. Options include 
        'trilinear','nearest','lanczos'; see functions in cortex.mapper.samplers.py for all options
    height : int
        Height of the image to render. Automatically scales the width for the aspect
        of the subject's flatmap
    depth : float
        Value between 0 and 1 for how deep to sample the surface for the flatmap (0 = gray/white matter
        boundary, 1 = pial surface)
    with_rois, with_labels, with_colorbar, with_borders, with_dropout, with_curvature : bool, optional
        Display the rois, labels, colorbar, annotated flatmap borders, or cross-hatch dropout?
    cutout : str
        Name of flatmap cutout with which to clip the full flatmap. Should be the name
        of a sub-layer of the 'cutouts' layer in <filestore>/<subject>/rois.svg

    Other Parameters
    ----------------
    dpi : int
        DPI of the generated image. Only applies to the scaling of matplotlib elements,
        specifically the colormap
    linewidth : int, optional
        Width of ROI lines. Defaults to roi options in your local `options.cfg`
    linecolor : tuple of float, optional
        (R, G, B, A) specification of line color
    roifill : tuple of float, optional
        (R, G, B, A) sepcification for the fill of each ROI region
    shadow : int, optional
        Standard deviation of the gaussian shadow. Set to 0 if you want no shadow
    labelsize : str, optional
        Font size for the label, e.g. "16pt"
    labelcolor : tuple of float, optional
        (R, G, B, A) specification for the label color
    cvmin : float,optional
        Minimum value for curvature colormap. Defaults to config file value.
    cvmax : float, optional
        Maximum value for background curvature colormap. Defaults to config file value.
    cvthr : bool,optional
        Apply threshold to background curvature
    extra_disp : tuple, optional
        Optional extra display layer from external .svg file. Tuple specifies (filename,layer)
        filename should be a full path. External svg file should be structured exactly as 
        rois.svg for the subject. (Best to just copy rois.svg somewhere else and add layers to it)
        Default value is None.
    extra_hatch : tuple, optional
        Optional extra crosshatch-textured layer, given as (DataView, [r, g, b]) tuple. 
    colorbar_location : tuple, optional
        Location of the colorbar! Not sure of what the numbers actually mean. Left, bottom, width, height, maybe?

    """
    from matplotlib import colors,cm, pyplot as plt
    from matplotlib.collections import LineCollection

    dataview = dataset.normalize(braindata)
    if not isinstance(dataview, dataset.Dataview):
        raise TypeError('Please provide a Dataview, not a Dataset')
    
    if fig is None:
        fig_resize = True
        fig = plt.figure()
    else:
        fig_resize = False
        fig = plt.figure(fig.number)

    im, extents = make(dataview, recache=recache, pixelwise=pixelwise, sampler=sampler,
                       height=height, thick=thick, depth=depth)
    svg = db.get_overlay(dataview.subject)

    if cutout:
        # Set ONLY desired cutout to be white
        svg.cutout.set(fill="white",stroke="white", **{'stroke-width':'2'})
        roitex = svg.get_texture(height, labels=False)
        roitex.seek(0)
        co = plt.imread(roitex)[:,:,0] # Cutout image
        if not np.any(co):
            raise Exception('No pixels in cutout region %s!'%cutout)

        # STUPID BUT NECESSARY 1-PIXEL CHECK:
        if any([np.abs(aa-bb)>0 and np.abs(aa-bb)<2 for aa,bb in zip(im.shape,co.shape)]):
            from scipy.misc import imresize
            co = imresize(co,im.shape[:2]).astype(np.float32)/255.

        # Alpha
        if im.dtype == np.uint8:
            im = np.cast['float32'](im)/255.
            im[:,:,3]*=co
            h,w,cdim = [float(v) for v in im.shape]
        else:
            im[co==0] = np.nan
            h,w = [float(v) for v in im.shape]

        # set extents
        y,x = np.nonzero(co)
        l,r,t,b = extents
        extents = [x.min()/w * (l-r)+l,
                    x.max()/w * (l-r)+l,
                    y.min()/h * (t-b)+b,
                    y.max()/h * (t-b)+b]

        # bounding box indices
        iy,ix = ((y.min(),y.max()),(x.min(),x.max()))
    else:
        iy,ix = ((0,-1),(0,-1))
    
    if with_curvature:
        curv,ee = make(db.get_surfinfo(dataview.subject),recache=recache,height=height)
        if cutout: curv[co==0] = np.nan
        axcv = fig.add_axes((0,0,1,1))
        # Option to use thresholded curvature
        use_threshold_curvature = config.get('curvature','threshold').lower() in ('true','t','1','y','yes') if cvthr is None else cvthr
        if use_threshold_curvature:
            curvT = (curv>0).astype(np.float32)
            curvT[np.isnan(curv)] = np.nan
            curv = curvT
        cvimg = axcv.imshow(curv[iy[1]:iy[0]:-1,ix[0]:ix[1]], 
                aspect='equal', 
                extent=extents, 
                cmap=plt.cm.gray,
                vmin=float(config.get('curvature','min')) if cvmin is None else cvmin,
                vmax=float(config.get('curvature','max')) if cvmax is None else cvmax,
                origin='lower')
        axcv.axis('off')
        axcv.set_xlim(extents[0], extents[1])
        axcv.set_ylim(extents[2], extents[3])

    kwargs = dict(aspect='equal', 
        extent=extents, 
        origin='lower')
    
    # Check whether dataview has a cmap instance
    cmapdict = _has_cmap(dataview)
    kwargs.update(cmapdict)

    ax = fig.add_axes((0,0,1,1))
    cimg = ax.imshow(im[iy[1]:iy[0]:-1,ix[0]:ix[1]], **kwargs)
    ax.axis('off')
    ax.set_xlim(extents[0], extents[1])
    ax.set_ylim(extents[2], extents[3])


    if with_colorbar and not isinstance(dataview, dataset.Volume2D):
        cbar = fig.add_axes(colorbar_location)
        fig.colorbar(cimg, cax=cbar, orientation='horizontal',
                     ticks=colorbar_ticks)

    if with_dropout is not False:
        if isinstance(with_dropout, dataset.Dataview):
            dropout_data = with_dropout
        else:
            if with_dropout is True:
                dropout_power = 20 # default
            else:
                dropout_power = with_dropout

            dropout_data = utils.get_dropout(dataview.subject, dataview.xfmname,
                                             power=dropout_power)
        
        hatchim = _make_hatch_image(dropout_data, height, sampler, recache=recache)
        if cutout: hatchim[:,:,3]*=co
        dax = fig.add_axes((0,0,1,1))
        dax.imshow(hatchim[iy[1]:iy[0]:-1,ix[0]:ix[1]], aspect="equal",
                   interpolation="nearest", extent=extents, origin='lower')

    if extra_hatch is not None:
        hatch_data, hatch_color = extra_hatch
        hatchim = _make_hatch_image(hatch_data, height, sampler, recache=recache)
        hatchim[:,:,0] = hatch_color[0]
        hatchim[:,:,1] = hatch_color[1]
        hatchim[:,:,2] = hatch_color[2]
        if cutout: hatchim[:,:,3]*=co
        dax = fig.add_axes((0,0,1,1))
        dax.imshow(hatchim[iy[1]:iy[0]:-1,ix[0]:ix[1]], aspect="equal",
                   interpolation="nearest", extent=extents, origin='lower')
    
<<<<<<< HEAD
    if with_borders:
        border = _gen_flat_border(dataview.subject, im.shape[0])
        bax = fig.add_axes((0,0,1,1))
        blc = LineCollection(border[0], linewidths=3.0,
                             colors=[['r','b'][mw] for mw in border[1]])
        bax.add_collection(blc)
    
    overlays = []
    if with_rois:
        roi = db.get_overlay(dataview.subject,
                             linewidth=linewidth,
                             linecolor=linecolor,
                             roifill=roifill,
                             shadow=shadow,
                             labelsize=labelsize,
                             labelcolor=labelcolor)
        overlays.append(roi)
    if with_sulci:
        sulc = db.get_overlay(dataview.subject,
                              otype='sulci',
                              linewidth=linewidth,
                              linecolor=linecolor,
                              shadow=shadow,
                              labelsize=labelsize,
                              labelcolor=labelcolor)
        overlays.append(sulc)
    if not extra_disp is None:
        svgfile,layer = extra_disp
        if not isinstance(layer,(list,tuple)):
            layer = [layer]
        for extralayer in layer:
            # Allow multiple extra layer overlays
            disp = db.get_overlay(dataview.subject,
                              otype='external',
                              shadow=shadow,
                              labelsize=labelsize,
                              labelcolor=labelcolor,
                              layer=extralayer,
                              svgfile=svgfile)
            overlays.append(disp)
    for oo in overlays:
        roitex = oo.get_texture(height, labels=with_labels, size=labelsize)
        roitex.seek(0)
=======
    if with_rois or with_sulci:
        svg.rois.visible = with_rois
        if hasattr(svg,'sulci'):
            svg.sulci.visible = with_sulci
        tex = svg.get_texture(height, labels=with_labels)
        tex.seek(0)
>>>>>>> 00c05a6a
        oax = fig.add_axes((0,0,1,1))
        im = plt.imread(tex)
        if cutout: 
            # STUPID BUT NECESSARY 1-PIXEL CHECK:
            if any([np.abs(aa-bb)>0 and np.abs(aa-bb)<2 for aa,bb in zip(im.shape,im.shape)]):
                from scipy.misc import imresize
                co = imresize(co,im.shape[:2]).astype(np.float32)/255.
            im[:,:,3]*=co

        oimg = oax.imshow(im[iy[1]:iy[0]:-1,ix[0]:ix[1]],
            aspect='equal', 
            interpolation='bicubic', 
            extent=extents, 
            zorder=3,
            origin='lower')

    if fig_resize:
        imsize = fig.get_axes()[0].get_images()[0].get_size()
        fig.set_size_inches(np.array(imsize)[::-1] / float(dpi))
        
    return fig

def make_png(fname, braindata, recache=False, pixelwise=True, sampler='nearest', height=1024,
             bgcolor=None, dpi=100, **kwargs):
    """Create a PNG of the VertexData or VolumeData on a flatmap.

    Parameters
    ----------
    fname : str
        Filename for where to save the PNG file
    braindata : Dataview
        the data you would like to plot on a flatmap
    recache : bool
        If True, recache the flatmap cache. Useful if you've made changes to the alignment
    pixelwise : bool
        Use pixel-wise mapping
    thick : int
        Number of layers through the cortical sheet to sample. Only applies for pixelwise = True
    sampler : str
        Name of sampling function used to sample underlying volume data
    height : int
        Height of the image to render. Automatically scales the width for the aspect of
        the subject's flatmap
    depth : float
        Value between 0 and 1 for how deep to sample the surface for the flatmap (0 = gray/white matter
        boundary, 1 = pial surface)        
    with_rois, with_labels, with_colorbar, with_borders, with_dropout : bool, optional
        Display the rois, labels, colorbar, annotated flatmap borders, and cross-hatch dropout?

    Other Parameters
    ----------------
    dpi : int
        DPI of the generated image. Only applies to the scaling of matplotlib elements,
        specifically the colormap
    bgcolor : matplotlib colorspec
        Color of background of image. `None` gives transparent background.
    linewidth : int, optional
        Width of ROI lines. Defaults to roi options in your local `options.cfg`
    linecolor : tuple of float, optional
        (R, G, B, A) specification of line color
    roifill : tuple of float, optional
        (R, G, B, A) sepcification for the fill of each ROI region
    shadow : int, optional
        Standard deviation of the gaussian shadow. Set to 0 if you want no shadow
    labelsize : str, optional
        Font size for the label, e.g. "16pt"
    labelcolor : tuple of float, optional
        (R, G, B, A) specification for the label color
    """
    from matplotlib import pyplot as plt
    fig = make_figure(braindata,
                      recache=recache,
                      pixelwise=pixelwise,
                      sampler=sampler,
                      height=height,
                      **kwargs)
    
    imsize = fig.get_axes()[0].get_images()[0].get_size()
    fig.set_size_inches(np.array(imsize)[::-1] / float(dpi))
    if bgcolor is None:
        fig.savefig(fname, transparent=True, dpi=dpi)
    else:
        fig.savefig(fname, facecolor=bgcolor, transparent=False, dpi=dpi)
    fig.clf()
    plt.close(fig)

def make_svg(fname, braindata, with_labels=True, **kwargs): # recache=False, pixelwise=True, sampler='nearest', height=1024, thick=32, depth=0.5, 
    """Save an svg file of the desired flatmap.

    This function creates an SVG file with vector graphic ROIs overlaid on a single png image.
    Ideally, this function would layer different images (curvature, data, dropout, etc), but 
    that has been left to implement at a future date if anyone really wants it. 

    Parameters
    ----------
    fname : string
        file name to save
    braindata : Dataview
        the data you would like to plot on a flatmap
    with_labels : bool
        Whether to display text labels on ROIs

    Other Parameters
    ----------------
    kwargs : see make_figure
        All kwargs are passed to make_png. `with_rois` will be ignored, because by using 
        this function you are basically saying that you want an editable layer of vector 
        graphic ROIs on top of your image. `with_cutouts` is not functional yet.
    """
    try:
        import cStringIO
        fp = cStringIO.StringIO()
    except:
        fp = io.StringIO()
    from matplotlib.pylab import imsave
    to_cut = ['with_rois','cutouts']
    for cc in to_cut:
        if cc in kwargs: 
            _ = kwargs.pop(cc)
    ## Render PNG file & retrieve image data
    make_png(fp,braindata,with_rois=False,**kwargs) #recache=recache, pixelwise=pixelwise, sampler=sampler, height=height, thick=thick, depth=depth, **kwargs)
    fp.seek(0)
    pngdata = binascii.b2a_base64(fp.read())
    ## Create and save SVG file
    roipack = utils.get_roipack(braindata.subject)
    roipack.get_svg(fname, labels=with_labels, with_ims=[pngdata])

def make(braindata, height=1024, recache=False, **kwargs):
    mask, extents = get_flatmask(braindata.subject, height=height, recache=recache)
    
    if not hasattr(braindata, "xfmname"):
        pixmap = get_flatcache(braindata.subject,
                               None,
                               height=height,
                               recache=recache,
                               **kwargs)
        
        if isinstance(braindata, dataset.Vertex2D):
            data = braindata.raw.vertices
        else:
            data = braindata.vertices
    else:
        pixmap = get_flatcache(braindata.subject,
                               braindata.xfmname,
                               height=height,
                               recache=recache,
                               **kwargs)
        if isinstance(braindata, dataset.Volume2D):
            data = braindata.raw.volume
        else:
            data = braindata.volume

    if data.shape[0] > 1:
        raise ValueError("Cannot flatten movie views")

    if data.dtype == np.uint8:
        img = np.zeros(mask.shape+(4,), dtype=np.uint8)
        img[mask] = pixmap * data.reshape(-1, 4)
        return img.transpose(1,0,2)[::-1], extents
    else:
        badmask = np.array(pixmap.sum(1) > 0).ravel()
        img = (np.nan*np.ones(mask.shape)).astype(braindata.data.dtype)
        mimg = (np.nan*np.ones(badmask.shape)).astype(braindata.data.dtype)
        mimg[badmask] = (pixmap*data.ravel())[badmask].astype(mimg.dtype)
        img[mask] = mimg

        return img.T[::-1], extents

def overlay_rois(im, subject, name=None, height=1024, labels=True, **kwargs):
    import shlex
    import subprocess as sp
    from matplotlib.pylab import imsave

    if name is None:
        name = 'png:-'

    key = (subject, labels)
    if key not in rois:
        print("loading %s"%subject)
        rois[key] = utils.get_roipack(subject).get_texture(height, labels=labels)
    cmd = "composite {rois} - {name}".format(rois=rois[key].name, name=name)
    proc = sp.Popen(shlex.split(cmd), stdin=sp.PIPE, stdout=sp.PIPE)

    fp = io.StringIO()
    imsave(fp, im, **kwargs)
    fp.seek(0)
    out, err = proc.communicate(fp.read())
    if len(out) > 0:
        fp = io.StringIO()
        fp.write(out)
        fp.seek(0)
        return fp

def show(*args, **kwargs):
    raise DeprecationWarning("Use quickflat.make_figure instead")
    return make_figure(*args, **kwargs)

def make_movie(name, data, subject, xfmname, recache=False, height=1024,
               sampler='nearest', dpi=100, tr=2, interp='linear', fps=30,
               vcodec='libtheora', bitrate="8000k", vmin=None, vmax=None, **kwargs):
    raise NotImplementedError
    import sys
    import shlex
    import shutil
    import tempfile
    import subprocess as sp
    import multiprocessing as mp
    
    from scipy.interpolate import interp1d

    #make the flatmaps
    ims,extents = make(data, subject, xfmname, recache=recache, height=height, sampler=sampler)
    if vmin is None:
        vmin = np.nanmin(ims)
    if vmax is None:
        vmax = np.nanmax(ims)

    #Create the matplotlib figure
    fig = make_figure(ims[0], subject, vmin=vmin, vmax=vmax, **kwargs)
    fig.set_size_inches(np.array([ims.shape[2], ims.shape[1]]) / float(dpi))
    img = fig.axes[0].images[0]

    #set up interpolation
    times = np.arange(0, len(ims)*tr, tr)
    interp = interp1d(times, ims, kind=interp, axis=0, copy=False)
    frames = np.linspace(0, times[-1], (len(times)-1)*tr*fps+1)
    
    try:
        path = tempfile.mkdtemp()
        impath = os.path.join(path, "im%09d.png")

        def overlay(idxts):
            idx, ts = idxts
            img.set_data(interp(ts))
            fig.savefig(impath%idx, transparent=True, dpi=dpi)

        list(map(overlay, enumerate(frames)))

        cmd = "avconv -i {path} -vcodec {vcodec} -r {fps} -b {br} {name}".format(path=impath, vcodec=vcodec, fps=fps, br=bitrate, name=name)
        sp.call(shlex.split(cmd))
    finally:
        shutil.rmtree(path)

def get_flatmask(subject, height=1024, recache=False):
    cachedir = db.get_cache(subject)
    cachefile = os.path.join(cachedir, "flatmask_{h}.npz".format(h=height))

    if not os.path.exists(cachefile) or recache:
        mask, extents = _make_flatmask(subject, height=height)
        np.savez(cachefile, mask=mask, extents=extents)
    else:
        npz = np.load(cachefile)
        mask, extents = npz['mask'], npz['extents']
        npz.close()

    return mask, extents

def get_flatcache(subject, xfmname, pixelwise=True, thick=32, sampler='nearest',
                  recache=False, height=1024, depth=0.5):
    cachedir = db.get_cache(subject)
    cachefile = os.path.join(cachedir, "flatverts_{height}.npz").format(height=height)
    if pixelwise and xfmname is not None:
        cachefile = os.path.join(cachedir, "flatpixel_{xfmname}_{height}_{sampler}_{extra}.npz")
        extra = "l%d"%thick if thick > 1 else "d%g"%depth
        cachefile = cachefile.format(height=height, xfmname=xfmname, sampler=sampler, extra=extra)

    if not os.path.exists(cachefile) or recache:
        print("Generating a flatmap cache")
        if pixelwise and xfmname is not None:
            pixmap = _make_pixel_cache(subject, xfmname, height=height, sampler=sampler, thick=thick, depth=depth)
        else:
            pixmap = _make_vertex_cache(subject, height=height)
        np.savez(cachefile, data=pixmap.data, indices=pixmap.indices, indptr=pixmap.indptr, shape=pixmap.shape)
    else:
        from scipy import sparse
        npz = np.load(cachefile)
        pixmap = sparse.csr_matrix((npz['data'], npz['indices'], npz['indptr']), shape=npz['shape'])
        npz.close()

    if not pixelwise and xfmname is not None:
        from scipy import sparse
        mapper = utils.get_mapper(subject, xfmname, sampler)
        pixmap = pixmap * sparse.vstack(mapper.masks)

    return pixmap

def _make_hatch_image(dropout_data, height, sampler, recache=False):
    dmap, ee = make(dropout_data, height=height, sampler=sampler, recache=recache)
    hx, hy = np.meshgrid(range(dmap.shape[1]), range(dmap.shape[0]))
    hatchspace = 4
    hatchpat = (hx+hy)%(2*hatchspace) < 2
    hatchpat = np.logical_or(hatchpat, hatchpat[:,::-1]).astype(float)
    hatchim = np.dstack([1-hatchpat]*3 + [hatchpat])
    hatchim[:,:,3] *= np.clip(dmap, 0, 1).astype(float)

    return hatchim

def _make_flatmask(subject, height=1024):
    from . import polyutils
    from PIL import Image, ImageDraw
    pts, polys = db.get_surf(subject, "flat", merge=True, nudge=True)
    bounds = polyutils.trace_poly(polyutils.boundary_edges(polys))
    left, right = bounds.next(), bounds.next()
    aspect = (height / (pts.max(0) - pts.min(0))[1])
    lpts = (pts[left] - pts.min(0)) * aspect
    rpts = (pts[right] - pts.min(0)) * aspect

    im = Image.new('L', (int(aspect * (pts.max(0) - pts.min(0))[0]), height))
    draw = ImageDraw.Draw(im)
    draw.polygon(lpts[:,:2].ravel().tolist(), fill=255)
    draw.polygon(rpts[:,:2].ravel().tolist(), fill=255)
    extents = np.hstack([pts.min(0), pts.max(0)])[[0,3,1,4]]

    return np.array(im).T > 0, extents

def _make_vertex_cache(subject, height=1024):
    from scipy import sparse
    from scipy.spatial import cKDTree
    flat, polys = db.get_surf(subject, "flat", merge=True, nudge=True)
    valid = np.unique(polys)
    fmax, fmin = flat.max(0), flat.min(0)
    size = fmax - fmin
    aspect = size[0] / size[1]
    width = int(aspect * height)
    grid = np.mgrid[fmin[0]:fmax[0]:width*1j, fmin[1]:fmax[1]:height*1j].reshape(2,-1)

    mask, extents = get_flatmask(subject, height=height)
    assert mask.shape[0] == width and mask.shape[1] == height

    kdt = cKDTree(flat[valid,:2])
    dist, vert = kdt.query(grid.T[mask.ravel()])
    dataij = (np.ones((len(vert),)), np.array([np.arange(len(vert)), valid[vert]]))
    return sparse.csr_matrix(dataij, shape=(mask.sum(), len(flat)))

def _make_pixel_cache(subject, xfmname, height=1024, thick=32, depth=0.5, sampler='nearest'):
    from scipy import sparse
    from scipy.spatial import Delaunay
    flat, polys = db.get_surf(subject, "flat", merge=True, nudge=True)
    valid = np.unique(polys)
    fmax, fmin = flat.max(0), flat.min(0)
    size = fmax - fmin
    aspect = size[0] / size[1]
    width = int(aspect * height)
    grid = np.mgrid[fmin[0]:fmax[0]:width*1j, fmin[1]:fmax[1]:height*1j].reshape(2,-1)
    
    mask, extents = get_flatmask(subject, height=height)
    assert mask.shape[0] == width and mask.shape[1] == height
    
    ## Get barycentric coordinates
    dl = Delaunay(flat[valid,:2])
    simps = dl.find_simplex(grid.T[mask.ravel()])
    missing = simps == -1
    tfms = dl.transform[simps]
    l1, l2 = (tfms[:,:2].transpose(1,2,0) * (grid.T[mask.ravel()] - tfms[:,2]).T).sum(1)
    l3 = 1 - l1 - l2

    ll = np.vstack([l1, l2, l3])
    ll[:,missing] = 0

    from cortex.mapper import samplers
    xfm = db.get_xfm(subject, xfmname, xfmtype='coord')
    sampclass = getattr(samplers, sampler)

    ## Transform fiducial vertex locations to pixel locations using barycentric xfm
    try:
        pia, polys = db.get_surf(subject, "pia", merge=True, nudge=False)
        wm, polys = db.get_surf(subject, "wm", merge=True, nudge=False)
        piacoords = xfm((pia[valid][dl.vertices][simps] * ll[np.newaxis].T).sum(1))
        wmcoords = xfm((wm[valid][dl.vertices][simps] * ll[np.newaxis].T).sum(1))

        valid_p = reduce(np.logical_and, [reduce(np.logical_and, (0 <= piacoords).T), 
            piacoords[:,0] < xfm.shape[2], 
            piacoords[:,1] < xfm.shape[1], 
            piacoords[:,2] < xfm.shape[0]])
        valid_w = reduce(np.logical_and, [reduce(np.logical_and, (0 <= wmcoords).T), 
            wmcoords[:,0] < xfm.shape[2],
            wmcoords[:,1] < xfm.shape[1],
            wmcoords[:,2] < xfm.shape[0]])
        valid = np.logical_and(valid_p, valid_w)
        vidx = np.nonzero(valid)[0]
        mapper = sparse.csr_matrix((mask.sum(), np.prod(xfm.shape)))
        if thick == 1:
            i, j, data = sampclass(piacoords[valid]*depth + wmcoords[valid]*(1-depth), xfm.shape)
            mapper = mapper + sparse.csr_matrix((data / float(thick), (vidx[i], j)),
                                                shape=mapper.shape)
            return mapper

        for t in np.linspace(0, 1, thick+2)[1:-1]:
            i, j, data = sampclass(piacoords[valid]*t + wmcoords[valid]*(1-t), xfm.shape)
            mapper = mapper + sparse.csr_matrix((data / float(thick), (vidx[i], j)),
                                                shape=mapper.shape)
        return mapper

    except IOError:
        fid, polys = db.get_surf(subject, "fiducial", merge=True)
        fidcoords = xfm((fid[valid][dl.vertices][simps] * ll[np.newaxis].T).sum(1))

        valid = reduce(np.logical_and, [reduce(np.logical_and, (0 <= fidcoords).T),
            fidcoords[:,0] < xfm.shape[2],
            fidcoords[:,1] < xfm.shape[1],
            fidcoords[:,2] < xfm.shape[0]])
        vidx = np.nonzero(valid)[0]

        i, j, data = sampclass(fidcoords[valid], xfm.shape)
        csrshape = mask.sum(), np.prod(xfm.shape)
        return sparse.csr_matrix((data, (vidx[i], j)), shape=csrshape)


def _has_cmap(dataview):
    """Checks whether a given dataview has colormap (cmap) information as an
    instance or is an RGB volume and does not have a cmap.
    Returns a dictionary with cmap information for non RGB volumes"""

    from matplotlib import colors, cm, pyplot as plt

    cmapdict = dict()
    if not isinstance(dataview, (dataset.VolumeRGB, dataset.VertexRGB)):
        # Get colormap from matplotlib or pycortex colormaps
        ## -- redundant code, here and in cortex/dataset/views.py -- ##
        if isinstance(dataview.cmap,(str,unicode)):
            if not dataview.cmap in cm.__dict__:
                # unknown colormap, test whether it's in pycortex colormaps
                cmapdir = config.get('webgl', 'colormaps')
                colormaps = glob.glob(os.path.join(cmapdir, "*.png"))
                colormaps = dict(((os.path.split(c)[1][:-4],c) for c in colormaps))
                if not dataview.cmap in colormaps:
                    raise Exception('Unkown color map!')
                I = plt.imread(colormaps[dataview.cmap])
                cmap = colors.ListedColormap(np.squeeze(I))
                # Register colormap while we're at it
                cm.register_cmap(dataview.cmap,cmap)
            else:
                cmap = dataview.cmap
        elif isinstance(dataview.cmap,colors.Colormap):
            # Allow input of matplotlib colormap class
            cmap = dataview.cmap

        cmapdict.update(cmap=cmap, 
                        vmin=dataview.vmin, 
                        vmax=dataview.vmax)

    return cmapdict



def is_str(obj):
    try:
        return isinstance(obj, basestring)
    except NameError:
        return isinstance(obj, str)<|MERGE_RESOLUTION|>--- conflicted
+++ resolved
@@ -11,19 +11,12 @@
 
 def make_figure(braindata, recache=False, pixelwise=True, thick=32, sampler='nearest',
                 height=1024, dpi=100, depth=0.5, with_rois=True, with_sulci=False,
-<<<<<<< HEAD
                 with_labels=True, with_colorbar=True, with_borders=False, 
                 with_dropout=False, with_curvature=False, extra_disp=None, 
                 linewidth=None, linecolor=None, roifill=None, shadow=None,
                 labelsize=None, labelcolor=None, cutout=None, cvmin=None,
                 cvmax=None, cvthr=None, fig=None, extra_hatch=None,
                 colorbar_ticks=None, colorbar_location=(.4, .07, .2, .04), **kwargs):
-=======
-                with_labels=True, with_colorbar=True, 
-                with_dropout=False, with_curvature=False, 
-                cutout=None, cvmin=None,
-                cvmax=None, cvthr=None, fig=None, extra_hatch=None, **kwargs):
->>>>>>> 00c05a6a
     """Show a Volume or Vertex on a flatmap with matplotlib. Additional kwargs are passed on to
     matplotlib's imshow command.
 
@@ -210,7 +203,7 @@
         dax.imshow(hatchim[iy[1]:iy[0]:-1,ix[0]:ix[1]], aspect="equal",
                    interpolation="nearest", extent=extents, origin='lower')
     
-<<<<<<< HEAD
+#<<<<<<< HEAD
     if with_borders:
         border = _gen_flat_border(dataview.subject, im.shape[0])
         bax = fig.add_axes((0,0,1,1))
@@ -237,6 +230,14 @@
                               labelsize=labelsize,
                               labelcolor=labelcolor)
         overlays.append(sulc)
+
+    #if with_rois or with_sulci:
+    #    svg.rois.visible = with_rois
+    #    if hasattr(svg,'sulci'):
+    #        svg.sulci.visible = with_sulci
+    #    tex = svg.get_texture(height, labels=with_labels)
+    #    tex.seek(0)
+
     if not extra_disp is None:
         svgfile,layer = extra_disp
         if not isinstance(layer,(list,tuple)):
@@ -254,14 +255,8 @@
     for oo in overlays:
         roitex = oo.get_texture(height, labels=with_labels, size=labelsize)
         roitex.seek(0)
-=======
-    if with_rois or with_sulci:
-        svg.rois.visible = with_rois
-        if hasattr(svg,'sulci'):
-            svg.sulci.visible = with_sulci
-        tex = svg.get_texture(height, labels=with_labels)
-        tex.seek(0)
->>>>>>> 00c05a6a
+#=======
+#>>>>>>> glrework
         oax = fig.add_axes((0,0,1,1))
         im = plt.imread(tex)
         if cutout: 
