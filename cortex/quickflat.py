"""Makes flattened views of volumetric data on the cortical surface.
"""

import io
import os
import glob
import copy
import binascii
import numpy as np

from . import utils
from . import dataset
from .database import db
from .options import config
from .svgoverlay import get_overlay

### --- Individual compositing functions --- ###

<<<<<<< HEAD
=======
# for all: 
""" linewidth : int, optional
        Width of ROI lines. Defaults to roi options in your local `options.cfg`
    linecolor : tuple of float, optional
        (R, G, B, A) specification of line color
    roifill : tuple of float, optional # CHANGE TO FILLCOLOR - OR, leave as is, to be a unique kwarg...
        (R, G, B, A) specification for the fill of each ROI region
    shadow : int, optional
        Standard deviation of the gaussian shadow. Set to 0 if you want no shadow    
"""


>>>>>>> e9f837e0
def add_curvature(fig, dataview, extents=None, height=None, threshold=None, contrast=None,
                  brightness=None, cmap='gray', recache=False):
    """Add curvature layer to figure

    Parameters
    ----------
    fig : figure
        figure into which to plot image of curvature
    dataview : cortex.Dataview object
        dataview containing data to be plotted, subject (surface identifier), and transform.
    extents : array-like
        4 values for [Left, Right, Top, Bottom] extents of image plotted. None defaults to 
        extents of images already present in figure.
    height : scalar 
        Height of image. None defaults to height of images already present in figure. 
    threshold : boolean or None
        Whether to apply a threshold to the curvature values to create a binary curvature image
        (one shade for positive curvature, one shade for negative). `None` defaults to value 
        specified in the config file
    contrast : float, [0-1] or None 
        WIP: None defaults to config value
    brightness : float
        How bright to make average value of curvature. This is not raw brightness (for now); this 
        scales the minimum and maximum of the color scale for curvature, so the units are in curvature.
        Positive values will make the zero curvature value lighter and negative values will make the 
        zero curvatuer value darker. 
    cmap : string
        name for colormap of curvature
    recache : boolean
        Whether or not to recache intermediate files. Takes longer to plot this way, potentially
        resolves some errors. 

    Returns
    -------
    img : matplotlib.image.AxesImage
        matplotlib axes image object for plotted data

    """
    if height is None:
        height = _get_height(fig)
    # Get curvature map as image
    curv_vertices = db.get_surfinfo(dataview.subject)
    curv, _ = make_flatmap_image(curv_vertices, recache=recache, height=height)
    # Option to use thresholded curvature
    default_threshold = config.get('curvature','threshold').lower() in ('true','t','1','y','yes')
    use_threshold_curvature = default_threshold if threshold is None else threshold
    if use_threshold_curvature:
        curvT = (curv>0).astype(np.float32)
        curvT[np.isnan(curv)] = np.nan
        curv = curvT
    # Still WIP: Compute min / max for display of curvature based on `contrast` and `brightness` inputs
    if contrast is None:
        contrast = float(config.get('curvature', 'contrast'))
    if brightness is None:
        brightness = float(config.get('curvature', 'brightness'))
    cvmin, cvmax = -contrast, contrast
    if brightness < 0:
        cvmin += brightness
    else:
        cvmax += brightness
    if extents is None:
        extents = _get_extents(fig)
    ax = fig.gca()
    cvimg = ax.imshow(curv, 
            aspect='equal', 
            extent=extents, 
            cmap=cmap, 
            vmin=cvmin, #float(config.get('curvature','min')) if cvmin is None else cvmin,
            vmax=cvmax, #float(config.get('curvature','max')) if cvmax is None else cvmax,
            label='curvature',
            zorder=0)
    return cvimg

def add_data(fig, braindata, height=1024, thick=32, depth=0.5, pixelwise=True, 
             sampler='nearest', recache=False):
    """Add data to quickflat plot

    Parameters
    ----------
    fig : figure
        Figure into which to plot image of curvature
    braindata : one of: {cortex.Volume, cortex.Vertex, cortex.Dataview)
        Object containing containing data to be plotted, subject (surface identifier), 
        and transform.
    height : scalar 
        Height of image. None defaults to height of images already present in figure. 
    recache : boolean
        Whether or not to recache intermediate files. Takes longer to plot this way, potentially
        resolves some errors. Useful if you've made changes to the alignment
    pixelwise : bool
        Use pixel-wise mapping
    thick : int
        Number of layers through the cortical sheet to sample. Only applies for pixelwise = True
    sampler : str
        Name of sampling function used to sample underlying volume data. Options include 
        'trilinear','nearest','lanczos'; see functions in cortex.mapper.samplers.py for all options

    Returns
    -------
    img : matplotlib.image.AxesImage
        matplotlib axes image object for plotted data
    extents : list
        Extents of image [left, right, top, bottom] in figure coordinates
    """    
    dataview = dataset.normalize(braindata)
    if not isinstance(dataview, dataset.Dataview):
        # Unclear what this means. Clarify error in terms of pycortex classes 
        # (please provide a [cortex.dataset.Dataview or whatever] instance)
        raise TypeError('Please provide a Dataview, not a Dataset')
    # Generate image (2D array, maybe 3D array)
    im, extents = make_flatmap_image(dataview, recache=recache, pixelwise=pixelwise, sampler=sampler,
                       height=height, thick=thick, depth=depth)
    # Check whether dataview has a cmap instance
    cmapdict = _has_cmap(dataview)
    # Plot
    ax = fig.gca()
    img = ax.imshow(im, 
            aspect='equal', 
            extent=extents, 
            label='data',
            zorder=1,
            **cmapdict)
    return img, extents

def add_rois(fig, dataview, extents=None, height=None, with_labels=True, roi_list=None, **kwargs):
<<<<<<< HEAD
    """Add rois to a flatmap plot
=======
    """Add ROIs layer to a figure

    NOTE: zorder for rois is 3
>>>>>>> e9f837e0

    Parameters
    ----------
    fig : figure
<<<<<<< HEAD
        figure into which to plot image of curvature
    dataview : cortex.Dataview object
        dataview containing data to be plotted, subject (surface identifier), and transform.
    extents : array-like
        4 values for [Left, Right, Top, Bottom] extents of image plotted. None defaults to 
        extents of images already present in figure.
    height : scalar 
        Height of image. None defaults to height of images already present in figure. 
    with_labels : bool
        Whether to display text labels on ROIs
=======
        figure on to which to plot the ROIs
    dataview : 

    extents : 

    height : int
        Height of image. None defaults to the figure height.
    with_labels : bool
        Also show ROI names next to outlines?
>>>>>>> e9f837e0
    roi_list : 

    kwargs : 

    Returns
    -------
    img : matplotlib.image.AxesImage
        matplotlib axes image object for plotted data
    """
    if extents is None:
        extents = _get_extents(fig)
    if height is None:
        height = _get_height(fig)        
    svgobject = db.get_overlay(dataview.subject)
    svg_kws = _convert_svg_kwargs(kwargs)
    im = svgobject.get_texture('rois', height, labels=with_labels, shape_list=roi_list, **svg_kws)
    ax = fig.gca()
    img = ax.imshow(im,
        aspect='equal', 
        interpolation='bicubic', 
        extent=extents, 
        label='rois',
        zorder=4)
    return img

def add_sulci(fig, dataview, extents=None, height=1024, with_labels=True, **kwargs):
    """Add sulci layer to figure

    Parameters
    ----------
    fig : figure
<<<<<<< HEAD
        figure into which to plot image of curvature
    dataview : cortex.Dataview object
        dataview containing data to be plotted, subject (surface identifier), and transform.
    extents : array-like
        4 values for [Left, Right, Top, Bottom] extents of image plotted. None defaults to 
        extents of images already present in figure.
    height : scalar 
        Height of image. None defaults to height of images already present in figure. 
    with_labels : bool
        Whether to display text labels for sulci
=======
        figure to which to add sulci layer
    dataview :
    
    linewidth : 

    linecolor : 

    with_labels : bool
        Add labels along with sulci?
    labelsize : 

    labelcolor : 

    shadow : 

    kwargs : 
>>>>>>> e9f837e0

    Other Parameters
    ----------------
    kwargs : keyword arguments
        Keywords args govern line appearance in final plot. Allowable kwargs are : linewidth,
        linecolor, 
    
    Returns
    -------
    img : matplotlib.image.AxesImage
        matplotlib axes image object for plotted data
    """
    svgobject = db.get_overlay(dataview.subject)
    svg_kws = _convert_svg_kwargs(kwargs)
    sulc = svgobject.get_texture('sulci', height, labels=with_labels, **svg_kws)
    if extents is None:
        extents = _get_extents(fig)
    ax = fig.gca()
    img = ax.imshow(sulc,
                     aspect='equal', 
                     interpolation='bicubic', 
                     extent=extents, 
                     label='sulci',
                     zorder=5)
    return img

def add_hatch(fig, hatch_data, extents=None, height=None, hatch_space=4, hatch_color=(0,0,0),
    sampler='nearest', recache=False):
    """Add hatching to figure at locations specified in hatch_data    

    Parameters
    ----------
    fig : matplotlib figure
        Figure into which to plot the hatches. Should have pycortex flatmap image in it already.
    hatch_data : cortex.Volume
        cortex.Volume object created from data scaled from 0-1; locations with values of 1 will
        have hatching overlaid on them in the resulting image.
    extents : array-like
        4 values for [Left, Right, Top, Bottom] extents of image plotted. If None, defaults to 
        extents of images already present in figure.
    height : scalar 
        Height of image. if None, defaults to height of images already present in figure. 
    hatch_space : scalar 
        Spacing between hatch lines, in pixels
    hatch_color : 3-tuple
        (R, G, B) tuple for color of hatching. Values for R,G,B should be 0-1
    sampler : str
        Name of sampling function used to sample underlying volume data. Options include 
        'trilinear','nearest','lanczos'; see functions in cortex.mapper.samplers.py for all options
    recache : boolean
        Whether or not to recache intermediate files. Takes longer to plot this way, potentially
        resolves some errors. 

    Returns
    -------
    img : matplotlib.image.AxesImage
        matplotlib axes image object for plotted hatch image

    Notes
    -----
    Possibly to add: add hatch_width, hatch_offset arguments.
    """
    if extents is None:
        extents = _get_extents(fig)
    if height is None:
        height = _get_height(fig)
    hatchim = _make_hatch_image(hatch_data, height, sampler, recache=recache, 
        hatch_space=hatch_space)
    hatchim[:,:,0] = hatch_color[0]
    hatchim[:,:,1] = hatch_color[1]
    hatchim[:,:,2] = hatch_color[2]

    ax = fig.gca()
    img = ax.imshow(hatchim, 
                    aspect="equal", 
                    interpolation="bicubic", 
                    extent=extents, 
                    label='hatch',
                    zorder=2)
    return img

def add_colorbar(fig, cimg, colorbar_ticks=None, colorbar_location=(.4, .07, .2, .04), 
    orientation='horizontal'):
    """Add a colorbar to a flatmap plot

    Parameters
    ----------
    fig : matplotlib Figure object
        Figure into which to insert colormap
    cimg : matplotlib.image.AxesImage object
        Image for which to create colorbar. For reference, matplotlib.image.AxesImage 
        is the output of imshow()
    colorbar_ticks : array-like
        values for colorbar ticks
    colorbar_location : array-like
        Four-long list, tuple, or array that specifies location for colorbar axes 
        [left, top, width, height] (?)
    orientation : string
        'vertical' or 'horizontal'
    """
    cbar = fig.add_axes(colorbar_location)
    fig.colorbar(cimg, cax=cbar, orientation=orientation, ticks=colorbar_ticks)
    return

def add_custom(fig, dataview, svgfile, layer, extents=None, height=None, with_labels=False, 
    shape_list=None, **kwargs):
    """Add a custom data layer
    
    Parameters
    ----------
<<<<<<< HEAD
    fig : matplotlib figure
        Figure into which to plot the hatches. Should have pycortex flatmap image in it already.
    dataview : cortex.Volume
        cortex.Volume object containing 
    svgfile : string
        filepath for custom svg file to use. Must be formatted identically to overlays.svg
        file for subject in `dataview`
=======
    fig : figure
        figure to which to add the data
    dataview : 

    svgfile : 

>>>>>>> e9f837e0
    layer : 
        layer within custom svg file to display
    extents : array-like
        4 values for [Left, Right, Top, Bottom] extents of image plotted. If None, defaults to 
        extents of images already present in figure.
    height : scalar 
        Height of image. if None, defaults to height of images already present in figure. 
    with_labels : bool
        Whether to display text labels on ROIs
    shape_list : list
        list of paths/shapes within svg layer to render, if only a subset of the paths/
        shapes within the layer are desired.

<<<<<<< HEAD
    Other Parameters
    ----------------
    kwargs
=======
    extents :
    
    height : int
        height of iamge in pixels. None defaults to image size
    with_labels : bool
    
    shape_list :
    
    labelsize : 
>>>>>>> e9f837e0

    Returns
    -------
    img : matplotlib.image.AxesImage
        matplotlib axes image object for plotted data

    """
    if height is None:
        height = _get_height(fig)
    if extents is None:
        extents = _get_extents(fig)
    pts_, polys_ = db.get_surf(dataview.subject, "flat", merge=True, nudge=True)
    extra_svg = get_overlay(svgfile, pts_, polys_)
    svg_kws = _convert_svg_kwargs(kwargs)
    im = extra_svg.get_texture(layer, height, 
                               labels=with_labels, 
                               shape_list=shape_list, 
                               **svg_kws)
    ax = fig.gca()
    img = ax.imshow(im, 
                    aspect="equal", 
                    interpolation="nearest", 
                    extent=extents,  
                    label='custom',
                    zorder=6)
    return img

def add_cutout(fig, name, dataview, layers=None, height=None, extents=None):
    """Apply a cutout mask to extant layers in flatmap figure

    Parameters
    ----------
<<<<<<< HEAD
    fig 
=======
    fig : figure
        figure to which to add cutouts
    name : str
    
    dataview : 
    
    layers :
    
    height : int
    
    extents :

    Returns
    -------
>>>>>>> e9f837e0

    """
    if layers is None:
        layers = _get_images(fig)
    if height is None:
        height = _get_height(fig)
    if extents is None:
        extents  = _get_extents(fig)
    svgobject = db.get_overlay(dataview.subject)
    # Set other cutouts to be invisible
    for co_name, co_shape in svgobject.cutouts.shapes.items():
        co_shape.visible = co_name == name
    # Get cutout image (now all white = 1, black = 0)
    svg_kws = _convert_svg_kwargs(dict(fillcolor="white", 
                                       fillalpha=1.0,
                                       linecolor="white", 
                                       linewidth=2))
    co = svgobject.get_texture('cutouts', height, labels=False, **svg_kws)[..., 0]
    if not np.any(co):
        raise Exception('No pixels in cutout region {}}!'.format(name))

    # Bounding box indices
<<<<<<< HEAD
    LL, RR, TT, BB = np.nan, np.nan, np.nan, np.nan
=======
    LL, RR, BB, TT = np.nan, np.nan, np.nan, np.nan
>>>>>>> e9f837e0
    # Clip each layer to this cutout
    for layer_name, im_layer in layers.items():
        im = im_layer.get_array()
        # Reconcile occasional 1-pixel difference between flatmap image layers 
        # that are generated by different functions
        if not all([np.abs(aa - bb) <= 1 for aa, bb in zip(im.shape, co.shape)]):
            raise Exception("Shape mismatch btw cutout and data!")
        if any([np.abs(aa - bb) > 0 and np.abs(aa - bb) < 2 for aa, bb in zip(im.shape, co.shape)]):
            from scipy.misc import imresize
            print('Resizing! {} to {}'.format(co.shape, im.shape[:2]))
            layer_cutout = imresize(co, im.shape[:2]).astype(np.float32)/255.
        else:
            layer_cutout = copy.copy(co)
        # Handle different types of alpha layers. Unclear if this is still necessary after 
        # switching api to deal with matplotlib images.
        if im.dtype == np.uint8:
            raise Exception("WTF are you doing with uint8 data in a matplotlib Image...")
            im = np.cast['float32'](im)/255.
            im[:,:,3] *= layer_cutout
            h, w, cdim = [float(v) for v in im.shape]
        else:
            if np.ndim(im)==3:
                im[:,:,3] *= layer_cutout
                h, w, cdim = [float(v) for v in im.shape]
            elif np.ndim(im)==2:
                im[layer_cutout==0] = np.nan
                h, w = [float(v) for v in im.shape]
        y, x = np.nonzero(layer_cutout)
<<<<<<< HEAD
        l, r, t, b = extents
        x_span = np.abs(l-r)
=======
        #print('orig_extents: {}'.format(extents))
        #print('Fak cutout extents are: {}'.format((x.min(), x.max(), y.min(), y.max())))
        #print('height, width: {}'.format((h,w)))
        #print('Cutout shape: {} - {}'.format(co.shape, layer_cutout.shape))
        l, r, b, t = extents
        x_span = np.abs(r-l)
>>>>>>> e9f837e0
        y_span = np.abs(t-b)
        extents_new = [l + x.min() / w * x_span,
                    l + x.max() / w * x_span,
                    t + y.min() / h * y_span,
<<<<<<< HEAD
                    t + y.max() / h * y_span]
=======
                    t + y.max() / h * y_span]    

        # Set extents        
>>>>>>> e9f837e0
        # Bounding box indices
        iy, ix = ((y.min(), y.max()), (x.min(), x.max()))
        tmp = im[iy[0]:iy[1], ix[0]:ix[1]]
        im_layer.set_array(tmp)
        im_layer.set_extent(extents_new)
        # Track maxima / minima for figure
        LL = np.nanmin([extents_new[0], LL])
        RR = np.nanmax([extents_new[1], RR])
<<<<<<< HEAD
        BB = np.nanmax([extents_new[2], BB])
        TT = np.nanmin([extents_new[3], TT])
        imsize = (np.abs(np.diff(iy))[0], np.abs(np.diff(ix))[0])
=======
        BB = np.nanmin([extents_new[2], BB])
        TT = np.nanmax([extents_new[3], TT])
        #print('new extents: {}'.format((LL, RR, BB, TT)))
        imsize = (np.abs(np.diff(iy))[0], np.abs(np.diff(ix))[0])#fig.get_axes()[0].get_images()[0].get_size()
        #print('image size for this cutout: {}'.format(imsize))
>>>>>>> e9f837e0
    # Re-set figure limits
    ax = fig.gca()
    ax.set_xlim(LL, RR)
    ax.set_ylim(TT, BB)    
    inch_size = np.array(imsize)[::-1] / float(fig.dpi)
    fig.set_size_inches(inch_size[0], inch_size[1])
    return
        

### --- Main functions --- ###

def make_figure(braindata, recache=False, pixelwise=True, thick=32, sampler='nearest',
                height=1024, dpi=100, depth=0.5, with_rois=True, with_sulci=False,
                with_labels=True, with_colorbar=True, with_borders=False, 
                with_dropout=False, with_curvature=False, extra_disp=None, 
                linewidth=None, linecolor=None, roifill=None, shadow=None,
                labelsize=None, labelcolor=None, cutout=None, cvmin=None,
                cvmax=None, cvthr=None, fig=None, extra_hatch=None,
                colorbar_ticks=None, colorbar_location=(.4, .07, .2, .04), **kwargs):
    """Show a Volume or Vertex on a flatmap with matplotlib. Additional kwargs are passed on to
    matplotlib's imshow command.
    Parameters
    ----------
    braindata : Dataview
        the data you would like to plot on a flatmap
    recache : boolean
        Whether or not to recache intermediate files. Takes longer to plot this way, potentially
        resolves some errors. Useful if you've made changes to the alignment
    pixelwise : bool
        Use pixel-wise mapping
    thick : int
        Number of layers through the cortical sheet to sample. Only applies for pixelwise = True
    sampler : str
        Name of sampling function used to sample underlying volume data. Options include 
        'trilinear','nearest','lanczos'; see functions in cortex.mapper.samplers.py for all options
    height : int
        Height of the image to render. Automatically scales the width for the aspect
        of the subject's flatmap
    depth : float
        Value between 0 and 1 for how deep to sample the surface for the flatmap (0 = gray/white matter
        boundary, 1 = pial surface)
    with_rois, with_labels, with_colorbar, with_borders, with_dropout, with_curvature : bool, optional
        Display the rois, labels, colorbar, annotated flatmap borders, or cross-hatch dropout?
    cutout : str
        Name of flatmap cutout with which to clip the full flatmap. Should be the name
        of a sub-layer of the 'cutouts' layer in <filestore>/<subject>/rois.svg
    Other Parameters
    ----------------
    dpi : int
        DPI of the generated image. Only applies to the scaling of matplotlib elements,
        specifically the colormap
    linewidth : int, optional
        Width of ROI lines. Defaults to roi options in your local `options.cfg`
    linecolor : tuple of float, optional
        (R, G, B, A) specification of line color
    roifill : tuple of float, optional
        (R, G, B, A) sepcification for the fill of each ROI region
    shadow : int, optional
        Standard deviation of the gaussian shadow. Set to 0 if you want no shadow
    labelsize : str, optional
        Font size for the label, e.g. "16pt"
    labelcolor : tuple of float, optional
        (R, G, B, A) specification for the label color
    cvmin : float,optional
        Minimum value for curvature colormap. Defaults to config file value.
    cvmax : float, optional
        Maximum value for background curvature colormap. Defaults to config file value.
    cvthr : bool,optional
        Apply threshold to background curvature
    extra_disp : tuple, optional
        Optional extra display layer from external .svg file. Tuple specifies (filename,layer)
        filename should be a full path. External svg file should be structured exactly as 
        rois.svg for the subject. (Best to just copy rois.svg somewhere else and add layers to it)
        Default value is None.
    extra_hatch : tuple, optional
        Optional extra crosshatch-textured layer, given as (DataView, [r, g, b]) tuple. 
    colorbar_location : tuple, optional
        Location of the colorbar! Not sure of what the numbers actually mean. Left, bottom, width, height, maybe?
    """
    from matplotlib import colors,cm, pyplot as plt
    from matplotlib.collections import LineCollection

    dataview = dataset.normalize(braindata)
    if not isinstance(dataview, dataset.Dataview):
        # Unclear what this means. Clarify error.
        raise TypeError('Please provide a Dataview, not a Dataset')
    
    if fig is None:
        fig_resize = True
        fig = plt.figure()
    else:
        fig_resize = False
        fig = plt.figure(fig.number)
    ax = fig.add_axes((0, 0, 1, 1))
    # Add data
    data_im, extents = add_data(fig, dataview, pixelwise=pixelwise, thick=thick, sampler=sampler, 
                       height=height, depth=depth, recache=recache)

    layers = dict(data=data_im)
    # Add curvature
    if with_curvature:
        curv_im = add_curvature(fig, dataview, extents)
        layers['curvature'] = curv_im
    # Add dropout
    if with_dropout is not False:
        # Support old api:
        if isinstance(with_dropout, dataset.Dataview):
            hatch_data = with_dropout
        else:
            hatch_data = None
            dropout_power = 20 if with_dropout is True else with_dropout
        if hatch_data is None:
            hatch_data = utils.get_dropout(dataview.subject, dataview.xfmname,
                                         power=dropout_power)

        drop_im = add_hatch(fig, hatch_data, extents=extents, height=height, 
            sampler=sampler)
        layers['dropout'] = drop_im
    # Add extra hatching
    if extra_hatch is not None:
        hatch_data2, hatch_color = extra_hatch
        hatch_im = add_hatch(fig, hatch_data2, extents=extents, height=height, 
            sampler=sampler)
        layers['hatch'] = hatch_im
    # Add rois
    if with_rois:
        roi_im = add_rois(fig, dataview, extents=extents, height=height, linewidth=linewidth, linecolor=linecolor,
             roifill=roifill, shadow=shadow, labelsize=labelsize, labelcolor=labelcolor, with_labels=with_labels)
        layers['rois'] = roi_im
    # Add sulci
    if with_sulci:
        sulc_im = add_sulci(fig, dataview, extents=extents, height=height, linewidth=linewidth, linecolor=linecolor,
             shadow=shadow, labelsize=labelsize, labelcolor=labelcolor, with_labels=with_labels)
        layers['sulci'] = sulc_im
    # Add custom
    if extra_disp is not None:
        svgfile, layer = extra_disp
        custom_im = add_custom(fig, dataview.subject, svgfile, layer, height=height, extents=extents, 
            linewidth=linewidth, linecolor=linecolor, shadow=shadow, labelsize=labelsize, labelcolor=labelcolor, 
            with_labels=with_labels)
        layers['custom'] = custom_im
        
    ax.axis('off')
    ax.set_xlim(extents[0], extents[1])
    ax.set_ylim(extents[2], extents[3])

    if fig_resize:
        imsize = fig.get_axes()[0].get_images()[0].get_size()
        fig.set_size_inches(np.array(imsize)[::-1] / float(dpi))

    # Add (apply) cutout of flatmap
    if cutout is not None:
        extents = add_cutout(fig, cutout, dataview, layers)

    return fig


def make_figure_old(braindata, recache=False, pixelwise=True, thick=32, sampler='nearest',
                height=1024, dpi=100, depth=0.5, with_rois=True, with_sulci=False,
                with_labels=True, with_colorbar=True, with_borders=False, 
                with_dropout=False, with_curvature=False, extra_disp=None, 
                linewidth=None, linecolor=None, roifill=None, shadow=None,
                labelsize=None, labelcolor=None, cutout=None, cvmin=None,
                cvmax=None, cvthr=None, fig=None, extra_hatch=None,
                colorbar_ticks=None, colorbar_location=(.4, .07, .2, .04), **kwargs):
   
    from matplotlib import colors,cm, pyplot as plt
    from matplotlib.collections import LineCollection

    dataview = dataset.normalize(braindata)
    if not isinstance(dataview, dataset.Dataview):
        # Unclear what this means. Clarify error.
        raise TypeError('Please provide a Dataview, not a Dataset')
    
    if fig is None:
        fig_resize = True
        fig = plt.figure()
    else:
        fig_resize = False
        fig = plt.figure(fig.number)

    im, extents = make_flatmap_image(dataview, recache=recache, pixelwise=pixelwise, sampler=sampler,
                       height=height, thick=thick, depth=depth)

    svgobject = db.get_overlay(dataview.subject)

    if cutout:
        # Set ONLY desired cutout to be white
        svgobject.cutouts.set(fill="white",stroke="white", **{'stroke-width':'2'})
        for co_name, co_shape in svgobject.cutouts.shapes.items():
            sh.visible = co_name == cutout
        #roitex = svgobject.get_texture(height, labels=False)
        #roitex.seek(0)
        co = svgobject.get_texture('cutouts', height, labels=False)
        if not np.any(co):
            raise Exception('No pixels in cutout region %s!'%cutout)

        # STUPID BUT NECESSARY 1-PIXEL CHECK:
        if any([np.abs(aa-bb)>0 and np.abs(aa-bb)<2 for aa,bb in zip(im.shape,co.shape)]):
            from scipy.misc import imresize
            co = imresize(co, im.shape[:2]).astype(np.float32)/255.

        # Alpha
        if im.dtype == np.uint8:
            im = np.cast['float32'](im)/255.
            im[:,:,3]*=co
            h, w, cdim = [float(v) for v in im.shape]
        else:
            im[co==0] = np.nan
            h, w = [float(v) for v in im.shape]

        # set extents
        y,x = np.nonzero(co)
        l,r,t,b = extents
        extents = [x.min()/w * (l-r)+l,
                    x.max()/w * (l-r)+l,
                    y.min()/h * (t-b)+b,
                    y.max()/h * (t-b)+b]

        # bounding box indices
        iy,ix = ((y.min(),y.max()),(x.min(),x.max()))
    else:
        iy,ix = ((0,-1),(0,-1))
    
    if with_curvature:
        curv,ee = make_flatmap_image(db.get_surfinfo(dataview.subject), recache=recache, height=height)
        if cutout: curv[co==0] = np.nan
        axcv = fig.add_axes((0,0,1,1))
        # Option to use thresholded curvature
        use_threshold_curvature = config.get('curvature','threshold').lower() in ('true','t','1','y','yes') if cvthr is None else cvthr
        if use_threshold_curvature:
            curvT = (curv>0).astype(np.float32)
            curvT[np.isnan(curv)] = np.nan
            curv = curvT
        cvimg = axcv.imshow(curv[iy[1]:iy[0]:-1,ix[0]:ix[1]], 
                aspect='equal', 
                extent=extents, 
                cmap=plt.cm.gray,
                vmin=float(config.get('curvature','min')) if cvmin is None else cvmin,
                vmax=float(config.get('curvature','max')) if cvmax is None else cvmax,
                origin='lower')
        axcv.axis('off')
        axcv.set_xlim(extents[0], extents[1])
        axcv.set_ylim(extents[2], extents[3])

    imkws = dict(aspect='equal', 
        extent=extents, 
        origin='lower')
    
    # Check whether dataview has a cmap instance
    cmapdict = _has_cmap(dataview)
    imkws.update(cmapdict)
    print(imkws)

    ax = fig.add_axes((0,0,1,1))
    cimg = ax.imshow(im[iy[1]:iy[0]:-1,ix[0]:ix[1]], **imkws)
    ax.axis('off')
    ax.set_xlim(extents[0], extents[1])
    ax.set_ylim(extents[2], extents[3])


    if with_colorbar and not isinstance(dataview, dataset.Volume2D):
        cbar = fig.add_axes(colorbar_location)
        fig.colorbar(cimg, cax=cbar, orientation='horizontal',
                     ticks=colorbar_ticks)

    if with_dropout is not False:
        if isinstance(with_dropout, dataset.Dataview):
            dropout_data = with_dropout
        else:
            if with_dropout is True:
                dropout_power = 20 # default
            else:
                dropout_power = with_dropout

            dropout_data = utils.get_dropout(dataview.subject, dataview.xfmname,
                                             power=dropout_power)
        
        hatchim = _make_hatch_image(dropout_data, height, sampler, recache=recache)
        if cutout: hatchim[:,:,3]*=co
        dax = fig.add_axes((0,0,1,1))
        dax.imshow(hatchim[iy[1]:iy[0]:-1,ix[0]:ix[1]], aspect="equal",
                   interpolation="nearest", extent=extents, origin='lower')

    if extra_hatch is not None:
        hatch_data, hatch_color = extra_hatch
        hatchim = _make_hatch_image(hatch_data, height, sampler, recache=recache)
        hatchim[:,:,0] = hatch_color[0]
        hatchim[:,:,1] = hatch_color[1]
        hatchim[:,:,2] = hatch_color[2]
        if cutout: hatchim[:,:,3]*=co
        dax = fig.add_axes((0,0,1,1))
        dax.imshow(hatchim[iy[1]:iy[0]:-1,ix[0]:ix[1]], aspect="equal",
                   interpolation="nearest", extent=extents, origin='lower')
    
    if with_borders:
        border = _gen_flat_border(dataview.subject, im.shape[0])
        bax = fig.add_axes((0,0,1,1))
        blc = LineCollection(border[0], linewidths=3.0,
                             colors=[['r','b'][mw] for mw in border[1]])
        bax.add_collection(blc)
    #O = db.get_overlay(dataview.subject)
    overlays = []
    if with_rois:
        #co = svgobject.get_texture(height, 'cutouts', labels=False)
        roi = svgobject.get_texture('rois', height, labels=with_labels, #**kwargs)
                                    linewidth=linewidth,
                                    linecolor=linecolor,
                                    roifill=roifill,
                                    shadow=shadow,
                                    labelsize=labelsize,
                                    labelcolor=labelcolor)
        overlays.append(roi)
    if with_sulci:
        sulc = svgobject.get_texture('sulci', height, labels=with_labels, #**kwargs)
                                     linewidth=linewidth,
                                     linecolor=linecolor,
                                     shadow=shadow,
                                     labelsize=labelsize,
                                     labelcolor=labelcolor)
        overlays.append(sulc)

    if not extra_disp is None:
        raise NotImplementedError("Not yet!")
        svgfile,layer = extra_disp
        if not isinstance(layer,(list,tuple)):
            layer = [layer]
        for extralayer in layer:
            # Allow multiple extra layer overlays
            pts_, polys_ = (0,0)
            O = svgoverlay.get_overlay(svgfile, pts_, polys_)
            disp = None
            # disp = svgoverlay.get_overlay(dataview.subject,
            #                   otype='external',
            #                   shadow=shadow,
            #                   labelsize=labelsize,
            #                   labelcolor=labelcolor,
            #                   layer=extralayer,
            #                   svgfile=svgfile)
            overlays.append(disp)

    for oo in overlays:
        #roitex = oo.get_texture(height, labels=with_labels, size=labelsize)
        oo.seek(0)
        oax = fig.add_axes((0,0,1,1))
        im = plt.imread(oo)
        if cutout: 
            # STUPID BUT NECESSARY 1-PIXEL CHECK:
            if any([np.abs(aa-bb)>0 and np.abs(aa-bb)<2 for aa,bb in zip(im.shape,im.shape)]):
                from scipy.misc import imresize
                co = imresize(co,im.shape[:2]).astype(np.float32)/255.
            im[:,:,3] *= co

        oimg = oax.imshow(im[iy[1]:iy[0]:-1,ix[0]:ix[1]],
            aspect='equal', 
            interpolation='bicubic', 
            extent=extents, 
            zorder=3,
            origin='lower')

    if fig_resize:
        imsize = fig.get_axes()[0].get_images()[0].get_size()
        fig.set_size_inches(np.array(imsize)[::-1] / float(dpi))
        
    return fig

def make_png(fname, braindata, recache=False, pixelwise=True, sampler='nearest', height=1024,
             bgcolor=None, dpi=100, **kwargs):
    """Create a PNG of the VertexData or VolumeData on a flatmap.

    Parameters
    ----------
    fname : str
        Filename for where to save the PNG file
    braindata : Dataview
        the data you would like to plot on a flatmap
    recache : boolean
        Whether or not to recache intermediate files. Takes longer to plot this way, potentially
        resolves some errors. Useful if you've made changes to the alignment
    pixelwise : bool
        Use pixel-wise mapping
    thick : int
        Number of layers through the cortical sheet to sample. Only applies for pixelwise = True
    sampler : str
        Name of sampling function used to sample underlying volume data
    height : int
        Height of the image to render. Automatically scales the width for the aspect of
        the subject's flatmap
    depth : float
        Value between 0 and 1 for how deep to sample the surface for the flatmap (0 = gray/white matter
        boundary, 1 = pial surface)        
    with_rois, with_labels, with_colorbar, with_borders, with_dropout : bool, optional
        Display the rois, labels, colorbar, annotated flatmap borders, and cross-hatch dropout?
    sampler : str
        Name of sampling function used to sample underlying volume data. Options include 
        'trilinear','nearest','lanczos'; see functions in cortex.mapper.samplers.py for all options

    Other Parameters
    ----------------
    dpi : int
        DPI of the generated image. Only applies to the scaling of matplotlib elements,
        specifically the colormap
    bgcolor : matplotlib colorspec
        Color of background of image. `None` gives transparent background.
    linewidth : int, optional
        Width of ROI lines. Defaults to roi options in your local `options.cfg`
    linecolor : tuple of float, optional
        (R, G, B, A) specification of line color
    roifill : tuple of float, optional
        (R, G, B, A) sepcification for the fill of each ROI region
    shadow : int, optional
        Standard deviation of the gaussian shadow. Set to 0 if you want no shadow
    labelsize : str, optional
        Font size for the label, e.g. "16pt"
    labelcolor : tuple of float, optional
        (R, G, B, A) specification for the label color
    """
    from matplotlib import pyplot as plt
    fig = make_figure(braindata,
                      recache=recache,
                      pixelwise=pixelwise,
                      sampler=sampler,
                      height=height,
                      **kwargs)
    
    imsize = fig.get_axes()[0].get_images()[0].get_size()
    fig.set_size_inches(np.array(imsize)[::-1] / float(dpi))
    if bgcolor is None:
        fig.savefig(fname, transparent=True, dpi=dpi)
    else:
        fig.savefig(fname, facecolor=bgcolor, transparent=False, dpi=dpi)
    fig.clf()
    plt.close(fig)

def make_svg(fname, braindata, with_labels=True, **kwargs): # recache=False, pixelwise=True, sampler='nearest', height=1024, thick=32, depth=0.5, 
    """Save an svg file of the desired flatmap.

    This function creates an SVG file with vector graphic ROIs overlaid on a single png image.
    Ideally, this function would layer different images (curvature, data, dropout, etc), but 
    that has been left to implement at a future date if anyone really wants it. 

    Parameters
    ----------
    fname : string
        file name to save
    braindata : Dataview
        the data you would like to plot on a flatmap
    with_labels : bool
        Whether to display text labels on ROIs

    Other Parameters
    ----------------
    kwargs : see make_figure
        All kwargs are passed to make_png. `with_rois` will be ignored, because by using 
        this function you are basically saying that you want an editable layer of vector 
        graphic ROIs on top of your image. `with_cutouts` is not functional yet.
    """
    try:
        import cStringIO
        fp = cStringIO.StringIO()
    except:
        fp = io.StringIO()
    from matplotlib.pylab import imsave
    to_cut = ['with_rois','cutouts']
    for cc in to_cut:
        if cc in kwargs: 
            _ = kwargs.pop(cc)
    ## Render PNG file & retrieve image data
    make_png(fp,braindata,with_rois=False,**kwargs) #recache=recache, pixelwise=pixelwise, sampler=sampler, height=height, thick=thick, depth=depth, **kwargs)
    fp.seek(0)
    pngdata = binascii.b2a_base64(fp.read())
    ## Create and save SVG file
    roipack = utils.get_roipack(braindata.subject)
    roipack.get_svg(fname, labels=with_labels, with_ims=[pngdata])

def show(*args, **kwargs):
    """Wrapper for make_figure()"""
    return make_figure(*args, **kwargs)

def make_movie(name, data, subject, xfmname, recache=False, height=1024,
               sampler='nearest', dpi=100, tr=2, interp='linear', fps=30,
               vcodec='libtheora', bitrate="8000k", vmin=None, vmax=None, **kwargs):
    """Create a movie of an 4D data set"""
    raise NotImplementedError
    import sys
    import shlex
    import shutil
    import tempfile
    import subprocess as sp
    import multiprocessing as mp
    
    from scipy.interpolate import interp1d

    # Make the flatmaps
    ims, extents = make_flatmap_image(data, subject, xfmname, recache=recache, height=height, sampler=sampler)
    if vmin is None:
        vmin = np.nanmin(ims)
    if vmax is None:
        vmax = np.nanmax(ims)

    # Create the matplotlib figure
    fig = make_figure(ims[0], subject, vmin=vmin, vmax=vmax, **kwargs)
    fig.set_size_inches(np.array([ims.shape[2], ims.shape[1]]) / float(dpi))
    img = fig.axes[0].images[0]

    # Set up interpolation
    times = np.arange(0, len(ims)*tr, tr)
    interp = interp1d(times, ims, kind=interp, axis=0, copy=False)
    frames = np.linspace(0, times[-1], (len(times)-1)*tr*fps+1)
    
    try:
        path = tempfile.mkdtemp()
        impath = os.path.join(path, "im{:09d}.png")
        for frame, frame_time in enumerate(frames): 
            img.set_data(interp(frame_time))
            fig.savefig(impath.format(frame), transparent=True, dpi=dpi)
        # avconv might not be relevant function for all operating systems. 
        # Introduce operating system check here?
        cmd = "avconv -i {path} -vcodec {vcodec} -r {fps} -b {br} {name}".format(path=impath, vcodec=vcodec, fps=fps, br=bitrate, name=name)
        sp.call(shlex.split(cmd))
    finally:
        shutil.rmtree(path)

### --- Helper functions --- ###

def make_flatmap_image(braindata, height=1024, recache=False, **kwargs):
    """Generate flatmap image from volumetric brain data

    This 

    Parameters
    ----------
<<<<<<< HEAD
    braindata : one of: {cortex.Volume, cortex.Vertex, cortex.Dataview)
        Object containing containing data to be plotted, subject (surface identifier), 
        and transform.
    height : scalar 
        Height of image. None defaults to height of images already present in figure. 
    recache : boolean
        Whether or not to recache intermediate files. Takes longer to plot this way, potentially
        resolves some errors. Useful if you've made changes to the alignment.
    kwargs : idk
        idk
=======
    braindata : dataview
		Pycortex volumetric dataset
    height : int
		Height in pixels for the image
    recache : bool
        Recache intermediate files? Doing so is slower but can potentially resolve some problems.
    kwargs : ???
>>>>>>> e9f837e0

    Returns
    -------
    image : 

    extents :

    """
    mask, extents = get_flatmask(braindata.subject, height=height, recache=recache)
    
    if not hasattr(braindata, "xfmname"):
        pixmap = get_flatcache(braindata.subject,
                               None,
                               height=height,
                               recache=recache,
                               **kwargs)
        
        if isinstance(braindata, dataset.Vertex2D):
            data = braindata.raw.vertices
        else:
            data = braindata.vertices
    else:
        pixmap = get_flatcache(braindata.subject,
                               braindata.xfmname,
                               height=height,
                               recache=recache,
                               **kwargs)
        if isinstance(braindata, dataset.Volume2D):
            data = braindata.raw.volume
        else:
            data = braindata.volume

    if data.shape[0] > 1:
        raise ValueError("Cannot flatten movie views - please provide 3D Volume or 2D Vertex data")

    if data.dtype == np.uint8:
        img = np.zeros(mask.shape+(4,), dtype=np.uint8)
        img[mask] = pixmap * data.reshape(-1, 4)
        return img.transpose(1,0,2)[::-1], extents
    else:
        badmask = np.array(pixmap.sum(1) > 0).ravel()
        img = (np.nan*np.ones(mask.shape)).astype(braindata.data.dtype)
        mimg = (np.nan*np.ones(badmask.shape)).astype(braindata.data.dtype)
        mimg[badmask] = (pixmap*data.ravel())[badmask].astype(mimg.dtype)
        img[mask] = mimg

        return img.T[::-1], extents

def get_flatmask(subject, height=1024, recache=False):
    """
    Parameters
    ----------
    subject : str
        Name of subject in pycortex store
    height : int
        Height in pixels to generate the image
    recache : bool
        Recache the intermediate files? Can resolve some issues but is slower.
    """
    cachedir = db.get_cache(subject)
    cachefile = os.path.join(cachedir, "flatmask_{h}.npz".format(h=height))

    if not os.path.exists(cachefile) or recache:
        mask, extents = _make_flatmask(subject, height=height)
        np.savez(cachefile, mask=mask, extents=extents)
    else:
        npz = np.load(cachefile)
        mask, extents = npz['mask'], npz['extents']
        npz.close()

    return mask, extents

def get_flatcache(subject, xfmname, pixelwise=True, thick=32, sampler='nearest',
                  recache=False, height=1024, depth=0.5):
    """
    
    Parameters
    ----------
    subject : str
        Subject name in pycortex db
    xfmname : str
        Name of transform for subject
    pixelwise : bool
    
    thick : int
    
    sampler : 
    
    recache : bool
        Recache intermediate files? Doing so is slower but can resolve some errors.
    height : int
        Height in pixels of image to generated
    depth : float
    
    Returns
    -------
    """
    cachedir = db.get_cache(subject)
    cachefile = os.path.join(cachedir, "flatverts_{height}.npz").format(height=height)
    if pixelwise and xfmname is not None:
        cachefile = os.path.join(cachedir, "flatpixel_{xfmname}_{height}_{sampler}_{extra}.npz")
        extra = "l%d"%thick if thick > 1 else "d%g"%depth
        cachefile = cachefile.format(height=height, xfmname=xfmname, sampler=sampler, extra=extra)

    if not os.path.exists(cachefile) or recache:
        print("Generating a flatmap cache")
        if pixelwise and xfmname is not None:
            pixmap = _make_pixel_cache(subject, xfmname, height=height, sampler=sampler, thick=thick, depth=depth)
        else:
            pixmap = _make_vertex_cache(subject, height=height)
        np.savez(cachefile, data=pixmap.data, indices=pixmap.indices, indptr=pixmap.indptr, shape=pixmap.shape)
    else:
        from scipy import sparse
        npz = np.load(cachefile)
        pixmap = sparse.csr_matrix((npz['data'], npz['indices'], npz['indptr']), shape=npz['shape'])
        npz.close()

    if not pixelwise and xfmname is not None:
        from scipy import sparse
        mapper = utils.get_mapper(subject, xfmname, sampler)
        pixmap = pixmap * sparse.vstack(mapper.masks)

    return pixmap


### --- Hidden helper functions --- ###

def _color2hex(color):
    """Convert arbitrary color input to hex string"""
    from matplotlib import colors
    cc = colors.ColorConverter()
    rgba = cc.to_rgba(color)
    hexcol = colors.rgb2hex(rgba)
    return hexcol
    
def _convert_svg_kwargs(kwargs):
    """Convert matplotlib-like plotting property names/values to svg object property names/values"""
    svg_style_key_mapping = dict(
        linewidth='stroke-width',
        lw='stroke-width',
        linecolor='stroke',
        lc='stroke',
        #labelcolor='', # FIX ME
        #labelsize='', # FIX ME
        linealpha='stroke-opacity',
        roifill='fill',
        fillcolor='fill',
        fillalpha='fill-opacity',
        dashes='stroke-dasharray'
        #dash_capstyle # ADD ME?
        #dash_joinstyle # ADD ME?
        )  
    svg_style_value_mapping = dict(
        linewidth=lambda x: x,
        lw=lambda x: x,
        linecolor=lambda x: _color2hex(x), 
        lc=lambda x: _color2hex(x), 
        labelcolor=lambda x: _color2hex(x), 
        labelsize=lambda x: x,
        linealpha=lambda x: x,
        roifill=lambda x: _color2hex(x),
        fillcolor=lambda x: _color2hex(x),
        fillalpha=lambda x: x,
        dashes=lambda x: '{}, {}'.format(*x),
        #dash_capstyle # ADD ME?
        #dash_joinstyle # ADD ME?
        )
    out = dict((svg_style_key_mapping[k], svg_style_value_mapping[k](v)) 
               for k,v in kwargs.items() if v is not None)
    return out

def _get_images(fig):
    """Get all images in a given matplotlib axis"""
    from matplotlib.image import AxesImage
    ax = fig.gca()
    images = dict((x.get_label(), x) for x in ax.get_children() if isinstance(x, AxesImage))
    return images

def _get_extents(fig):
    """Get extents of images current in a given matplotlib figure"""
    images = _get_images(fig)
    if 'data' not in images:
        raise ValueError("You must specify `extents` argument if you have not yet plotted a data flatmap!")
    extents = images['data'].get_extent()
    return extents

def _get_height(fig):
    """Get height of images in currently in a given matplotlib figure"""
    images = _get_images(fig)
    if 'data_cutout' in images:
        raise Exception("Can't add plots once cutout has been performed! Do cutouts last!")
    if 'data' in images:
        height = images['data'].get_array().shape[0]
    else:
        # No images, revert to default
        height = 1024 
    return height

def _make_hatch_image(hatch_data, height, sampler='nearest', hatch_space=4, recache=False):
    """Make hatch image

    Parameters
    ----------
    hatch_data : cortex.Dataview
        brain data with values ranging from 0-1, specifying where to show hatch marks (data value
        will be mapped to alpha value of hatch marks)
    height : scalar
        height of image to display
    sampler : string
        pycortex sampler string, {'nearest', ...} (FILL ME IN ??)
    hatch_space : scalar
        space between hatch lines (in pixels)
    recache : boolean


    """
    dmap, _ = make_flatmap_image(hatch_data, height=height, sampler=sampler, recache=recache)
    hx, hy = np.meshgrid(range(dmap.shape[1]), range(dmap.shape[0]))
    
    hatchpat = (hx+hy)%(2*hatch_space) < 2
    # Leila code that breaks shit:
    #hatch_size = [0, 4, 4]
    #hatchpat = (hx + hy + hatch_size[0])%(hatch_size[1] * hatch_space) < hatch_size[2]

    hatchpat = np.logical_or(hatchpat, hatchpat[:,::-1]).astype(float)
    hatchim = np.dstack([1-hatchpat]*3 + [hatchpat])
    hatchim[:, : ,3] *= np.clip(dmap, 0, 1).astype(float)

    return hatchim

def _make_flatmask(subject, height=1024):
    from . import polyutils
    from PIL import Image, ImageDraw
    pts, polys = db.get_surf(subject, "flat", merge=True, nudge=True)
    bounds = polyutils.trace_poly(polyutils.boundary_edges(polys))
    left, right = bounds.next(), bounds.next()
    aspect = (height / (pts.max(0) - pts.min(0))[1])
    lpts = (pts[left] - pts.min(0)) * aspect
    rpts = (pts[right] - pts.min(0)) * aspect

    im = Image.new('L', (int(aspect * (pts.max(0) - pts.min(0))[0]), height))
    draw = ImageDraw.Draw(im)
    draw.polygon(lpts[:,:2].ravel().tolist(), fill=255)
    draw.polygon(rpts[:,:2].ravel().tolist(), fill=255)
    extents = np.hstack([pts.min(0), pts.max(0)])[[0,3,1,4]]

    return np.array(im).T > 0, extents

def _make_vertex_cache(subject, height=1024):
    from scipy import sparse
    from scipy.spatial import cKDTree
    flat, polys = db.get_surf(subject, "flat", merge=True, nudge=True)
    valid = np.unique(polys)
    fmax, fmin = flat.max(0), flat.min(0)
    size = fmax - fmin
    aspect = size[0] / size[1]
    width = int(aspect * height)
    grid = np.mgrid[fmin[0]:fmax[0]:width*1j, fmin[1]:fmax[1]:height*1j].reshape(2,-1)

    mask, extents = get_flatmask(subject, height=height)
    assert mask.shape[0] == width and mask.shape[1] == height

    kdt = cKDTree(flat[valid,:2])
    dist, vert = kdt.query(grid.T[mask.ravel()])
    dataij = (np.ones((len(vert),)), np.array([np.arange(len(vert)), valid[vert]]))
    return sparse.csr_matrix(dataij, shape=(mask.sum(), len(flat)))

def _make_pixel_cache(subject, xfmname, height=1024, thick=32, depth=0.5, sampler='nearest'):
    from scipy import sparse
    from scipy.spatial import Delaunay
    flat, polys = db.get_surf(subject, "flat", merge=True, nudge=True)
    valid = np.unique(polys)
    fmax, fmin = flat.max(0), flat.min(0)
    size = fmax - fmin
    aspect = size[0] / size[1]
    width = int(aspect * height)
    grid = np.mgrid[fmin[0]:fmax[0]:width*1j, fmin[1]:fmax[1]:height*1j].reshape(2,-1)
    
    mask, extents = get_flatmask(subject, height=height)
    assert mask.shape[0] == width and mask.shape[1] == height
    
    ## Get barycentric coordinates
    dl = Delaunay(flat[valid,:2])
    simps = dl.find_simplex(grid.T[mask.ravel()])
    missing = simps == -1
    tfms = dl.transform[simps]
    l1, l2 = (tfms[:,:2].transpose(1,2,0) * (grid.T[mask.ravel()] - tfms[:,2]).T).sum(1)
    l3 = 1 - l1 - l2

    ll = np.vstack([l1, l2, l3])
    ll[:,missing] = 0

    from cortex.mapper import samplers
    xfm = db.get_xfm(subject, xfmname, xfmtype='coord')
    sampclass = getattr(samplers, sampler)

    ## Transform fiducial vertex locations to pixel locations using barycentric xfm
    try:
        pia, polys = db.get_surf(subject, "pia", merge=True, nudge=False)
        wm, polys = db.get_surf(subject, "wm", merge=True, nudge=False)
        piacoords = xfm((pia[valid][dl.vertices][simps] * ll[np.newaxis].T).sum(1))
        wmcoords = xfm((wm[valid][dl.vertices][simps] * ll[np.newaxis].T).sum(1))

        valid_p = reduce(np.logical_and, [reduce(np.logical_and, (0 <= piacoords).T), 
            piacoords[:,0] < xfm.shape[2], 
            piacoords[:,1] < xfm.shape[1], 
            piacoords[:,2] < xfm.shape[0]])
        valid_w = reduce(np.logical_and, [reduce(np.logical_and, (0 <= wmcoords).T), 
            wmcoords[:,0] < xfm.shape[2],
            wmcoords[:,1] < xfm.shape[1],
            wmcoords[:,2] < xfm.shape[0]])
        valid = np.logical_and(valid_p, valid_w)
        vidx = np.nonzero(valid)[0]
        mapper = sparse.csr_matrix((mask.sum(), np.prod(xfm.shape)))
        if thick == 1:
            i, j, data = sampclass(piacoords[valid]*depth + wmcoords[valid]*(1-depth), xfm.shape)
            mapper = mapper + sparse.csr_matrix((data / float(thick), (vidx[i], j)),
                                                shape=mapper.shape)
            return mapper

        for t in np.linspace(0, 1, thick+2)[1:-1]:
            i, j, data = sampclass(piacoords[valid]*t + wmcoords[valid]*(1-t), xfm.shape)
            mapper = mapper + sparse.csr_matrix((data / float(thick), (vidx[i], j)),
                                                shape=mapper.shape)
        return mapper

    except IOError:
        fid, polys = db.get_surf(subject, "fiducial", merge=True)
        fidcoords = xfm((fid[valid][dl.vertices][simps] * ll[np.newaxis].T).sum(1))

        valid = reduce(np.logical_and, [reduce(np.logical_and, (0 <= fidcoords).T),
            fidcoords[:,0] < xfm.shape[2],
            fidcoords[:,1] < xfm.shape[1],
            fidcoords[:,2] < xfm.shape[0]])
        vidx = np.nonzero(valid)[0]

        i, j, data = sampclass(fidcoords[valid], xfm.shape)
        csrshape = mask.sum(), np.prod(xfm.shape)
        return sparse.csr_matrix((data, (vidx[i], j)), shape=csrshape)


def _has_cmap(dataview):
    """Checks whether a given dataview has colormap (cmap) information as an
    instance or is an RGB volume and does not have a cmap.
    Returns a dictionary with cmap information for non RGB volumes"""

    from matplotlib import colors, cm, pyplot as plt

    cmapdict = dict()
    if not isinstance(dataview, (dataset.VolumeRGB, dataset.VertexRGB)):
        # Get colormap from matplotlib or pycortex colormaps
        ## -- redundant code, here and in cortex/dataset/views.py -- ##
        if isinstance(dataview.cmap,(str,unicode)):
            if not dataview.cmap in cm.__dict__:
                # unknown colormap, test whether it's in pycortex colormaps
                cmapdir = config.get('webgl', 'colormaps')
                colormaps = glob.glob(os.path.join(cmapdir, "*.png"))
                colormaps = dict(((os.path.split(c)[1][:-4],c) for c in colormaps))
                if not dataview.cmap in colormaps:
                    raise Exception('Unkown color map!')
                I = plt.imread(colormaps[dataview.cmap])
                cmap = colors.ListedColormap(np.squeeze(I))
                # Register colormap while we're at it
                cm.register_cmap(dataview.cmap,cmap)
            else:
                cmap = dataview.cmap
        elif isinstance(dataview.cmap, colors.Colormap):
            # Allow input of matplotlib colormap class
            cmap = dataview.cmap

        cmapdict.update(cmap=cmap, 
                        vmin=dataview.vmin, 
                        vmax=dataview.vmax)

    return cmapdict<|MERGE_RESOLUTION|>--- conflicted
+++ resolved
@@ -16,21 +16,7 @@
 
 ### --- Individual compositing functions --- ###
 
-<<<<<<< HEAD
-=======
-# for all: 
-""" linewidth : int, optional
-        Width of ROI lines. Defaults to roi options in your local `options.cfg`
-    linecolor : tuple of float, optional
-        (R, G, B, A) specification of line color
-    roifill : tuple of float, optional # CHANGE TO FILLCOLOR - OR, leave as is, to be a unique kwarg...
-        (R, G, B, A) specification for the fill of each ROI region
-    shadow : int, optional
-        Standard deviation of the gaussian shadow. Set to 0 if you want no shadow    
-"""
-
-
->>>>>>> e9f837e0
+
 def add_curvature(fig, dataview, extents=None, height=None, threshold=None, contrast=None,
                   brightness=None, cmap='gray', recache=False):
     """Add curvature layer to figure
@@ -156,18 +142,13 @@
     return img, extents
 
 def add_rois(fig, dataview, extents=None, height=None, with_labels=True, roi_list=None, **kwargs):
-<<<<<<< HEAD
-    """Add rois to a flatmap plot
-=======
     """Add ROIs layer to a figure
 
     NOTE: zorder for rois is 3
->>>>>>> e9f837e0
 
     Parameters
     ----------
     fig : figure
-<<<<<<< HEAD
         figure into which to plot image of curvature
     dataview : cortex.Dataview object
         dataview containing data to be plotted, subject (surface identifier), and transform.
@@ -178,17 +159,6 @@
         Height of image. None defaults to height of images already present in figure. 
     with_labels : bool
         Whether to display text labels on ROIs
-=======
-        figure on to which to plot the ROIs
-    dataview : 
-
-    extents : 
-
-    height : int
-        Height of image. None defaults to the figure height.
-    with_labels : bool
-        Also show ROI names next to outlines?
->>>>>>> e9f837e0
     roi_list : 
 
     kwargs : 
@@ -220,7 +190,6 @@
     Parameters
     ----------
     fig : figure
-<<<<<<< HEAD
         figure into which to plot image of curvature
     dataview : cortex.Dataview object
         dataview containing data to be plotted, subject (surface identifier), and transform.
@@ -231,24 +200,6 @@
         Height of image. None defaults to height of images already present in figure. 
     with_labels : bool
         Whether to display text labels for sulci
-=======
-        figure to which to add sulci layer
-    dataview :
-    
-    linewidth : 
-
-    linecolor : 
-
-    with_labels : bool
-        Add labels along with sulci?
-    labelsize : 
-
-    labelcolor : 
-
-    shadow : 
-
-    kwargs : 
->>>>>>> e9f837e0
 
     Other Parameters
     ----------------
@@ -359,26 +310,17 @@
     
     Parameters
     ----------
-<<<<<<< HEAD
     fig : matplotlib figure
         Figure into which to plot the hatches. Should have pycortex flatmap image in it already.
     dataview : cortex.Volume
         cortex.Volume object containing 
     svgfile : string
-        filepath for custom svg file to use. Must be formatted identically to overlays.svg
+        Filepath for custom svg file to use. Must be formatted identically to overlays.svg
         file for subject in `dataview`
-=======
-    fig : figure
-        figure to which to add the data
-    dataview : 
-
-    svgfile : 
-
->>>>>>> e9f837e0
-    layer : 
-        layer within custom svg file to display
+    layer : string
+        Layer name within custom svg file to display
     extents : array-like
-        4 values for [Left, Right, Top, Bottom] extents of image plotted. If None, defaults to 
+        4 values for [Left, Right, Bottom, Top] extents of image plotted. If None, defaults to 
         extents of images already present in figure.
     height : scalar 
         Height of image. if None, defaults to height of images already present in figure. 
@@ -388,21 +330,9 @@
         list of paths/shapes within svg layer to render, if only a subset of the paths/
         shapes within the layer are desired.
 
-<<<<<<< HEAD
     Other Parameters
     ----------------
-    kwargs
-=======
-    extents :
-    
-    height : int
-        height of iamge in pixels. None defaults to image size
-    with_labels : bool
-    
-    shape_list :
-    
-    labelsize : 
->>>>>>> e9f837e0
+    kwargs : 
 
     Returns
     -------
@@ -435,13 +365,10 @@
 
     Parameters
     ----------
-<<<<<<< HEAD
-    fig 
-=======
     fig : figure
         figure to which to add cutouts
     name : str
-    
+        name of cutout shape within cutouts layer to use to crop the rest of the figure
     dataview : 
     
     layers :
@@ -452,7 +379,6 @@
 
     Returns
     -------
->>>>>>> e9f837e0
 
     """
     if layers is None:
@@ -475,14 +401,11 @@
         raise Exception('No pixels in cutout region {}}!'.format(name))
 
     # Bounding box indices
-<<<<<<< HEAD
-    LL, RR, TT, BB = np.nan, np.nan, np.nan, np.nan
-=======
     LL, RR, BB, TT = np.nan, np.nan, np.nan, np.nan
->>>>>>> e9f837e0
     # Clip each layer to this cutout
     for layer_name, im_layer in layers.items():
         im = im_layer.get_array()
+        
         # Reconcile occasional 1-pixel difference between flatmap image layers 
         # that are generated by different functions
         if not all([np.abs(aa - bb) <= 1 for aa, bb in zip(im.shape, co.shape)]):
@@ -493,6 +416,7 @@
             layer_cutout = imresize(co, im.shape[:2]).astype(np.float32)/255.
         else:
             layer_cutout = copy.copy(co)
+        
         # Handle different types of alpha layers. Unclear if this is still necessary after 
         # switching api to deal with matplotlib images.
         if im.dtype == np.uint8:
@@ -508,53 +432,34 @@
                 im[layer_cutout==0] = np.nan
                 h, w = [float(v) for v in im.shape]
         y, x = np.nonzero(layer_cutout)
-<<<<<<< HEAD
-        l, r, t, b = extents
-        x_span = np.abs(l-r)
-=======
-        #print('orig_extents: {}'.format(extents))
-        #print('Fak cutout extents are: {}'.format((x.min(), x.max(), y.min(), y.max())))
-        #print('height, width: {}'.format((h,w)))
-        #print('Cutout shape: {} - {}'.format(co.shape, layer_cutout.shape))
         l, r, b, t = extents
         x_span = np.abs(r-l)
->>>>>>> e9f837e0
         y_span = np.abs(t-b)
         extents_new = [l + x.min() / w * x_span,
                     l + x.max() / w * x_span,
                     t + y.min() / h * y_span,
-<<<<<<< HEAD
-                    t + y.max() / h * y_span]
-=======
                     t + y.max() / h * y_span]    
 
-        # Set extents        
->>>>>>> e9f837e0
         # Bounding box indices
         iy, ix = ((y.min(), y.max()), (x.min(), x.max()))
         tmp = im[iy[0]:iy[1], ix[0]:ix[1]]
         im_layer.set_array(tmp)
         im_layer.set_extent(extents_new)
+        
         # Track maxima / minima for figure
         LL = np.nanmin([extents_new[0], LL])
         RR = np.nanmax([extents_new[1], RR])
-<<<<<<< HEAD
-        BB = np.nanmax([extents_new[2], BB])
-        TT = np.nanmin([extents_new[3], TT])
-        imsize = (np.abs(np.diff(iy))[0], np.abs(np.diff(ix))[0])
-=======
         BB = np.nanmin([extents_new[2], BB])
         TT = np.nanmax([extents_new[3], TT])
-        #print('new extents: {}'.format((LL, RR, BB, TT)))
-        imsize = (np.abs(np.diff(iy))[0], np.abs(np.diff(ix))[0])#fig.get_axes()[0].get_images()[0].get_size()
-        #print('image size for this cutout: {}'.format(imsize))
->>>>>>> e9f837e0
+        imsize = (np.abs(np.diff(iy))[0], np.abs(np.diff(ix))[0])
+    
     # Re-set figure limits
     ax = fig.gca()
     ax.set_xlim(LL, RR)
     ax.set_ylim(TT, BB)    
     inch_size = np.array(imsize)[::-1] / float(fig.dpi)
     fig.set_size_inches(inch_size[0], inch_size[1])
+
     return
         
 
@@ -705,216 +610,6 @@
 
     return fig
 
-
-def make_figure_old(braindata, recache=False, pixelwise=True, thick=32, sampler='nearest',
-                height=1024, dpi=100, depth=0.5, with_rois=True, with_sulci=False,
-                with_labels=True, with_colorbar=True, with_borders=False, 
-                with_dropout=False, with_curvature=False, extra_disp=None, 
-                linewidth=None, linecolor=None, roifill=None, shadow=None,
-                labelsize=None, labelcolor=None, cutout=None, cvmin=None,
-                cvmax=None, cvthr=None, fig=None, extra_hatch=None,
-                colorbar_ticks=None, colorbar_location=(.4, .07, .2, .04), **kwargs):
-   
-    from matplotlib import colors,cm, pyplot as plt
-    from matplotlib.collections import LineCollection
-
-    dataview = dataset.normalize(braindata)
-    if not isinstance(dataview, dataset.Dataview):
-        # Unclear what this means. Clarify error.
-        raise TypeError('Please provide a Dataview, not a Dataset')
-    
-    if fig is None:
-        fig_resize = True
-        fig = plt.figure()
-    else:
-        fig_resize = False
-        fig = plt.figure(fig.number)
-
-    im, extents = make_flatmap_image(dataview, recache=recache, pixelwise=pixelwise, sampler=sampler,
-                       height=height, thick=thick, depth=depth)
-
-    svgobject = db.get_overlay(dataview.subject)
-
-    if cutout:
-        # Set ONLY desired cutout to be white
-        svgobject.cutouts.set(fill="white",stroke="white", **{'stroke-width':'2'})
-        for co_name, co_shape in svgobject.cutouts.shapes.items():
-            sh.visible = co_name == cutout
-        #roitex = svgobject.get_texture(height, labels=False)
-        #roitex.seek(0)
-        co = svgobject.get_texture('cutouts', height, labels=False)
-        if not np.any(co):
-            raise Exception('No pixels in cutout region %s!'%cutout)
-
-        # STUPID BUT NECESSARY 1-PIXEL CHECK:
-        if any([np.abs(aa-bb)>0 and np.abs(aa-bb)<2 for aa,bb in zip(im.shape,co.shape)]):
-            from scipy.misc import imresize
-            co = imresize(co, im.shape[:2]).astype(np.float32)/255.
-
-        # Alpha
-        if im.dtype == np.uint8:
-            im = np.cast['float32'](im)/255.
-            im[:,:,3]*=co
-            h, w, cdim = [float(v) for v in im.shape]
-        else:
-            im[co==0] = np.nan
-            h, w = [float(v) for v in im.shape]
-
-        # set extents
-        y,x = np.nonzero(co)
-        l,r,t,b = extents
-        extents = [x.min()/w * (l-r)+l,
-                    x.max()/w * (l-r)+l,
-                    y.min()/h * (t-b)+b,
-                    y.max()/h * (t-b)+b]
-
-        # bounding box indices
-        iy,ix = ((y.min(),y.max()),(x.min(),x.max()))
-    else:
-        iy,ix = ((0,-1),(0,-1))
-    
-    if with_curvature:
-        curv,ee = make_flatmap_image(db.get_surfinfo(dataview.subject), recache=recache, height=height)
-        if cutout: curv[co==0] = np.nan
-        axcv = fig.add_axes((0,0,1,1))
-        # Option to use thresholded curvature
-        use_threshold_curvature = config.get('curvature','threshold').lower() in ('true','t','1','y','yes') if cvthr is None else cvthr
-        if use_threshold_curvature:
-            curvT = (curv>0).astype(np.float32)
-            curvT[np.isnan(curv)] = np.nan
-            curv = curvT
-        cvimg = axcv.imshow(curv[iy[1]:iy[0]:-1,ix[0]:ix[1]], 
-                aspect='equal', 
-                extent=extents, 
-                cmap=plt.cm.gray,
-                vmin=float(config.get('curvature','min')) if cvmin is None else cvmin,
-                vmax=float(config.get('curvature','max')) if cvmax is None else cvmax,
-                origin='lower')
-        axcv.axis('off')
-        axcv.set_xlim(extents[0], extents[1])
-        axcv.set_ylim(extents[2], extents[3])
-
-    imkws = dict(aspect='equal', 
-        extent=extents, 
-        origin='lower')
-    
-    # Check whether dataview has a cmap instance
-    cmapdict = _has_cmap(dataview)
-    imkws.update(cmapdict)
-    print(imkws)
-
-    ax = fig.add_axes((0,0,1,1))
-    cimg = ax.imshow(im[iy[1]:iy[0]:-1,ix[0]:ix[1]], **imkws)
-    ax.axis('off')
-    ax.set_xlim(extents[0], extents[1])
-    ax.set_ylim(extents[2], extents[3])
-
-
-    if with_colorbar and not isinstance(dataview, dataset.Volume2D):
-        cbar = fig.add_axes(colorbar_location)
-        fig.colorbar(cimg, cax=cbar, orientation='horizontal',
-                     ticks=colorbar_ticks)
-
-    if with_dropout is not False:
-        if isinstance(with_dropout, dataset.Dataview):
-            dropout_data = with_dropout
-        else:
-            if with_dropout is True:
-                dropout_power = 20 # default
-            else:
-                dropout_power = with_dropout
-
-            dropout_data = utils.get_dropout(dataview.subject, dataview.xfmname,
-                                             power=dropout_power)
-        
-        hatchim = _make_hatch_image(dropout_data, height, sampler, recache=recache)
-        if cutout: hatchim[:,:,3]*=co
-        dax = fig.add_axes((0,0,1,1))
-        dax.imshow(hatchim[iy[1]:iy[0]:-1,ix[0]:ix[1]], aspect="equal",
-                   interpolation="nearest", extent=extents, origin='lower')
-
-    if extra_hatch is not None:
-        hatch_data, hatch_color = extra_hatch
-        hatchim = _make_hatch_image(hatch_data, height, sampler, recache=recache)
-        hatchim[:,:,0] = hatch_color[0]
-        hatchim[:,:,1] = hatch_color[1]
-        hatchim[:,:,2] = hatch_color[2]
-        if cutout: hatchim[:,:,3]*=co
-        dax = fig.add_axes((0,0,1,1))
-        dax.imshow(hatchim[iy[1]:iy[0]:-1,ix[0]:ix[1]], aspect="equal",
-                   interpolation="nearest", extent=extents, origin='lower')
-    
-    if with_borders:
-        border = _gen_flat_border(dataview.subject, im.shape[0])
-        bax = fig.add_axes((0,0,1,1))
-        blc = LineCollection(border[0], linewidths=3.0,
-                             colors=[['r','b'][mw] for mw in border[1]])
-        bax.add_collection(blc)
-    #O = db.get_overlay(dataview.subject)
-    overlays = []
-    if with_rois:
-        #co = svgobject.get_texture(height, 'cutouts', labels=False)
-        roi = svgobject.get_texture('rois', height, labels=with_labels, #**kwargs)
-                                    linewidth=linewidth,
-                                    linecolor=linecolor,
-                                    roifill=roifill,
-                                    shadow=shadow,
-                                    labelsize=labelsize,
-                                    labelcolor=labelcolor)
-        overlays.append(roi)
-    if with_sulci:
-        sulc = svgobject.get_texture('sulci', height, labels=with_labels, #**kwargs)
-                                     linewidth=linewidth,
-                                     linecolor=linecolor,
-                                     shadow=shadow,
-                                     labelsize=labelsize,
-                                     labelcolor=labelcolor)
-        overlays.append(sulc)
-
-    if not extra_disp is None:
-        raise NotImplementedError("Not yet!")
-        svgfile,layer = extra_disp
-        if not isinstance(layer,(list,tuple)):
-            layer = [layer]
-        for extralayer in layer:
-            # Allow multiple extra layer overlays
-            pts_, polys_ = (0,0)
-            O = svgoverlay.get_overlay(svgfile, pts_, polys_)
-            disp = None
-            # disp = svgoverlay.get_overlay(dataview.subject,
-            #                   otype='external',
-            #                   shadow=shadow,
-            #                   labelsize=labelsize,
-            #                   labelcolor=labelcolor,
-            #                   layer=extralayer,
-            #                   svgfile=svgfile)
-            overlays.append(disp)
-
-    for oo in overlays:
-        #roitex = oo.get_texture(height, labels=with_labels, size=labelsize)
-        oo.seek(0)
-        oax = fig.add_axes((0,0,1,1))
-        im = plt.imread(oo)
-        if cutout: 
-            # STUPID BUT NECESSARY 1-PIXEL CHECK:
-            if any([np.abs(aa-bb)>0 and np.abs(aa-bb)<2 for aa,bb in zip(im.shape,im.shape)]):
-                from scipy.misc import imresize
-                co = imresize(co,im.shape[:2]).astype(np.float32)/255.
-            im[:,:,3] *= co
-
-        oimg = oax.imshow(im[iy[1]:iy[0]:-1,ix[0]:ix[1]],
-            aspect='equal', 
-            interpolation='bicubic', 
-            extent=extents, 
-            zorder=3,
-            origin='lower')
-
-    if fig_resize:
-        imsize = fig.get_axes()[0].get_images()[0].get_size()
-        fig.set_size_inches(np.array(imsize)[::-1] / float(dpi))
-        
-    return fig
-
 def make_png(fname, braindata, recache=False, pixelwise=True, sampler='nearest', height=1024,
              bgcolor=None, dpi=100, **kwargs):
     """Create a PNG of the VertexData or VolumeData on a flatmap.
@@ -1081,7 +776,6 @@
 
     Parameters
     ----------
-<<<<<<< HEAD
     braindata : one of: {cortex.Volume, cortex.Vertex, cortex.Dataview)
         Object containing containing data to be plotted, subject (surface identifier), 
         and transform.
@@ -1092,15 +786,6 @@
         resolves some errors. Useful if you've made changes to the alignment.
     kwargs : idk
         idk
-=======
-    braindata : dataview
-		Pycortex volumetric dataset
-    height : int
-		Height in pixels for the image
-    recache : bool
-        Recache intermediate files? Doing so is slower but can potentially resolve some problems.
-    kwargs : ???
->>>>>>> e9f837e0
 
     Returns
     -------
