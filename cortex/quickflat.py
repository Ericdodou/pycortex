"""Makes flattened views of volumetric data on the cortical surface.
"""
<<<<<<< HEAD

from functools import reduce
=======
>>>>>>> c5661622
import io
import os
import six
import glob
import copy
import binascii
import numpy as np
<<<<<<< HEAD

=======
from functools import reduce
>>>>>>> c5661622
from six import string_types
from . import utils
from . import dataset
from .database import db
from .options import config
from .svgoverlay import get_overlay

### --- Individual compositing functions --- ###


def add_curvature(fig, dataview, extents=None, height=None, threshold=None, contrast=None,
                  brightness=None, cmap='gray', recache=False):
    """Add curvature layer to figure

    Parameters
    ----------
    fig : figure
        figure into which to plot image of curvature
    dataview : cortex.Dataview object
        dataview containing data to be plotted, subject (surface identifier), and transform.
    extents : array-like
        4 values for [Left, Right, Top, Bottom] extents of image plotted. None defaults to 
        extents of images already present in figure.
    height : scalar 
        Height of image. None defaults to height of images already present in figure. 
    threshold : boolean or None
        Whether to apply a threshold to the curvature values to create a binary curvature image
        (one shade for positive curvature, one shade for negative). `None` defaults to value 
        specified in the config file
    contrast : float, [0-1] or None 
        WIP: None defaults to config value
    brightness : float
        How bright to make average value of curvature. This is not raw brightness (for now); this 
        scales the minimum and maximum of the color scale for curvature, so the units are in curvature.
        Positive values will make the zero curvature value lighter and negative values will make the 
        zero curvatuer value darker. 
    cmap : string
        name for colormap of curvature
    recache : boolean
        Whether or not to recache intermediate files. Takes longer to plot this way, potentially
        resolves some errors. 

    Returns
    -------
    img : matplotlib.image.AxesImage
        matplotlib axes image object for plotted data

    """
    if height is None:
        height = _get_height(fig)
    # Get curvature map as image
    curv_vertices = db.get_surfinfo(dataview.subject)
    curv, _ = make_flatmap_image(curv_vertices, recache=recache, height=height)
    # Option to use thresholded curvature
    default_threshold = config.get('curvature','threshold').lower() in ('true','t','1','y','yes')
    use_threshold_curvature = default_threshold if threshold is None else threshold
    if use_threshold_curvature:
        curvT = (curv>0).astype(np.float32)
        curvT[np.isnan(curv)] = np.nan
        curv = curvT
    # Still WIP: Compute min / max for display of curvature based on `contrast` and `brightness` inputs
    if contrast is None:
        contrast = float(config.get('curvature', 'contrast'))
    if brightness is None:
        brightness = float(config.get('curvature', 'brightness'))
    cvmin, cvmax = -contrast, contrast
    if brightness < 0:
        cvmin += brightness
    else:
        cvmax += brightness
    if extents is None:
        extents = _get_extents(fig)
    ax = fig.gca()
    cvimg = ax.imshow(curv, 
            aspect='equal', 
            extent=extents, 
            cmap=cmap, 
            vmin=cvmin, #float(config.get('curvature','min')) if cvmin is None else cvmin,
            vmax=cvmax, #float(config.get('curvature','max')) if cvmax is None else cvmax,
            label='curvature',
            zorder=0)
    return cvimg

def add_data(fig, braindata, height=1024, thick=32, depth=0.5, pixelwise=True, 
             sampler='nearest', recache=False):
    """Add data to quickflat plot

    Parameters
    ----------
    fig : figure
        Figure into which to plot image of curvature
    braindata : one of: {cortex.Volume, cortex.Vertex, cortex.Dataview)
        Object containing containing data to be plotted, subject (surface identifier), 
        and transform.
    height : scalar 
        Height of image. None defaults to height of images already present in figure. 
    recache : boolean
        Whether or not to recache intermediate files. Takes longer to plot this way, potentially
        resolves some errors. Useful if you've made changes to the alignment
    pixelwise : bool
        Use pixel-wise mapping
    thick : int
        Number of layers through the cortical sheet to sample. Only applies for pixelwise = True
    sampler : str
        Name of sampling function used to sample underlying volume data. Options include 
        'trilinear','nearest','lanczos'; see functions in cortex.mapper.samplers.py for all options

    Returns
    -------
    img : matplotlib.image.AxesImage
        matplotlib axes image object for plotted data
    extents : list
        Extents of image [left, right, top, bottom] in figure coordinates
    """    
    dataview = dataset.normalize(braindata)
    if not isinstance(dataview, dataset.Dataview):
        # Unclear what this means. Clarify error in terms of pycortex classes 
        # (please provide a [cortex.dataset.Dataview or whatever] instance)
        raise TypeError('Please provide a Dataview, not a Dataset')
    # Generate image (2D array, maybe 3D array)
    im, extents = make_flatmap_image(dataview, recache=recache, pixelwise=pixelwise, sampler=sampler,
                       height=height, thick=thick, depth=depth)
    # Check whether dataview has a cmap instance
    cmapdict = _has_cmap(dataview)
    # Plot
    ax = fig.gca()
    img = ax.imshow(im, 
            aspect='equal', 
            extent=extents, 
            label='data',
            zorder=1,
            **cmapdict)
    return img, extents

def add_rois(fig, dataview, extents=None, height=None, with_labels=True, roi_list=None, **kwargs):
    """Add ROIs layer to a figure

    NOTE: zorder for rois is 3

    Parameters
    ----------
    fig : figure
        figure into which to plot image of curvature
    dataview : cortex.Dataview object
        dataview containing data to be plotted, subject (surface identifier), and transform.
    extents : array-like
        4 values for [Left, Right, Top, Bottom] extents of image plotted. None defaults to 
        extents of images already present in figure.
    height : scalar 
        Height of image. None defaults to height of images already present in figure. 
    with_labels : bool
        Whether to display text labels on ROIs
    roi_list : 

    kwargs : 

    Returns
    -------
    img : matplotlib.image.AxesImage
        matplotlib axes image object for plotted data
    """
    if extents is None:
        extents = _get_extents(fig)
    if height is None:
        height = _get_height(fig)        
    svgobject = db.get_overlay(dataview.subject)
    svg_kws = _convert_svg_kwargs(kwargs)
    im = svgobject.get_texture('rois', height, labels=with_labels, shape_list=roi_list, **svg_kws)
    ax = fig.gca()
    img = ax.imshow(im,
        aspect='equal', 
        interpolation='bicubic', 
        extent=extents, 
        label='rois',
        zorder=4)
    return img

def add_sulci(fig, dataview, extents=None, height=1024, with_labels=True, **kwargs):
    """Add sulci layer to figure

    Parameters
    ----------
    fig : figure
        figure into which to plot image of curvature
    dataview : cortex.Dataview object
        dataview containing data to be plotted, subject (surface identifier), and transform.
    extents : array-like
        4 values for [Left, Right, Top, Bottom] extents of image plotted. None defaults to 
        extents of images already present in figure.
    height : scalar 
        Height of image. None defaults to height of images already present in figure. 
    with_labels : bool
        Whether to display text labels for sulci

    Other Parameters
    ----------------
    kwargs : keyword arguments
        Keywords args govern line appearance in final plot. Allowable kwargs are : linewidth,
        linecolor, 
    
    Returns
    -------
    img : matplotlib.image.AxesImage
        matplotlib axes image object for plotted data
    """
    svgobject = db.get_overlay(dataview.subject)
    svg_kws = _convert_svg_kwargs(kwargs)
    sulc = svgobject.get_texture('sulci', height, labels=with_labels, **svg_kws)
    if extents is None:
        extents = _get_extents(fig)
    ax = fig.gca()
    img = ax.imshow(sulc,
                     aspect='equal', 
                     interpolation='bicubic', 
                     extent=extents, 
                     label='sulci',
                     zorder=5)
    return img

def add_hatch(fig, hatch_data, extents=None, height=None, hatch_space=4, hatch_color=(0,0,0),
    sampler='nearest', recache=False):
    """Add hatching to figure at locations specified in hatch_data    

    Parameters
    ----------
    fig : matplotlib figure
        Figure into which to plot the hatches. Should have pycortex flatmap image in it already.
    hatch_data : cortex.Volume
        cortex.Volume object created from data scaled from 0-1; locations with values of 1 will
        have hatching overlaid on them in the resulting image.
    extents : array-like
        4 values for [Left, Right, Top, Bottom] extents of image plotted. If None, defaults to 
        extents of images already present in figure.
    height : scalar 
        Height of image. if None, defaults to height of images already present in figure. 
    hatch_space : scalar 
        Spacing between hatch lines, in pixels
    hatch_color : 3-tuple
        (R, G, B) tuple for color of hatching. Values for R,G,B should be 0-1
    sampler : str
        Name of sampling function used to sample underlying volume data. Options include 
        'trilinear','nearest','lanczos'; see functions in cortex.mapper.samplers.py for all options
    recache : boolean
        Whether or not to recache intermediate files. Takes longer to plot this way, potentially
        resolves some errors. 

    Returns
    -------
    img : matplotlib.image.AxesImage
        matplotlib axes image object for plotted hatch image

    Notes
    -----
    Possibly to add: add hatch_width, hatch_offset arguments.
    """
    if extents is None:
        extents = _get_extents(fig)
    if height is None:
        height = _get_height(fig)
    hatchim = _make_hatch_image(hatch_data, height, sampler, recache=recache, 
        hatch_space=hatch_space)
    hatchim[:,:,0] = hatch_color[0]
    hatchim[:,:,1] = hatch_color[1]
    hatchim[:,:,2] = hatch_color[2]

    ax = fig.gca()
    img = ax.imshow(hatchim, 
                    aspect="equal", 
                    interpolation="bicubic", 
                    extent=extents, 
                    label='hatch',
                    zorder=2)
    return img

def add_colorbar(fig, cimg, colorbar_ticks=None, colorbar_location=(.4, .07, .2, .04), 
    orientation='horizontal'):
    """Add a colorbar to a flatmap plot

    Parameters
    ----------
    fig : matplotlib Figure object
        Figure into which to insert colormap
    cimg : matplotlib.image.AxesImage object
        Image for which to create colorbar. For reference, matplotlib.image.AxesImage 
        is the output of imshow()
    colorbar_ticks : array-like
        values for colorbar ticks
    colorbar_location : array-like
        Four-long list, tuple, or array that specifies location for colorbar axes 
        [left, top, width, height] (?)
    orientation : string
        'vertical' or 'horizontal'
    """
    cbar = fig.add_axes(colorbar_location)
    fig.colorbar(cimg, cax=cbar, orientation=orientation, ticks=colorbar_ticks)
    return

def add_custom(fig, dataview, svgfile, layer, extents=None, height=None, with_labels=False, 
    shape_list=None, **kwargs):
    """Add a custom data layer
    
    Parameters
    ----------
    fig : matplotlib figure
        Figure into which to plot the hatches. Should have pycortex flatmap image in it already.
    dataview : cortex.Volume
        cortex.Volume object containing 
    svgfile : string
        Filepath for custom svg file to use. Must be formatted identically to overlays.svg
        file for subject in `dataview`
    layer : string
        Layer name within custom svg file to display
    extents : array-like
        4 values for [Left, Right, Bottom, Top] extents of image plotted. If None, defaults to 
        extents of images already present in figure.
    height : scalar 
        Height of image. if None, defaults to height of images already present in figure. 
    with_labels : bool
        Whether to display text labels on ROIs
    shape_list : list
        list of paths/shapes within svg layer to render, if only a subset of the paths/
        shapes within the layer are desired.

    Other Parameters
    ----------------
    kwargs : 

    Returns
    -------
    img : matplotlib.image.AxesImage
        matplotlib axes image object for plotted data

    """
    if height is None:
        height = _get_height(fig)
    if extents is None:
        extents = _get_extents(fig)
    pts_, polys_ = db.get_surf(dataview.subject, "flat", merge=True, nudge=True)
    extra_svg = get_overlay(dataview.subject, svgfile, pts_, polys_)
    svg_kws = _convert_svg_kwargs(kwargs)
    im = extra_svg.get_texture(layer, height, 
                               labels=with_labels, 
                               shape_list=shape_list, 
                               **svg_kws)
    ax = fig.gca()
    img = ax.imshow(im, 
                    aspect="equal", 
                    interpolation="nearest", 
                    extent=extents,  
                    label='custom',
                    zorder=6)
    return img

def add_cutout(fig, name, dataview, layers=None, height=None, extents=None):
    """Apply a cutout mask to extant layers in flatmap figure

    Parameters
    ----------
    fig : figure
        figure to which to add cutouts
    name : str
        name of cutout shape within cutouts layer to use to crop the rest of the figure
    dataview : 
    
    layers :
    
    height : int
    
    extents :

    Returns
    -------

    """
    if layers is None:
        layers = _get_images(fig)
    if height is None:
        height = _get_height(fig)
    if extents is None:
        extents  = _get_extents(fig)
    svgobject = db.get_overlay(dataview.subject)
    # Set other cutouts to be invisible
    for co_name, co_shape in svgobject.cutouts.shapes.items():
        co_shape.visible = co_name == name
    # Get cutout image (now all white = 1, black = 0)
    svg_kws = _convert_svg_kwargs(dict(fillcolor="white", 
                                       fillalpha=1.0,
                                       linecolor="white", 
                                       linewidth=2))
    co = svgobject.get_texture('cutouts', height, labels=False, **svg_kws)[..., 0]
    if not np.any(co):
        raise Exception('No pixels in cutout region {}!'.format(name))

    # Bounding box indices
    LL, RR, BB, TT = np.nan, np.nan, np.nan, np.nan
    # Clip each layer to this cutout
    for layer_name, im_layer in layers.items():
        im = im_layer.get_array()
        
        # Reconcile occasional 1-pixel difference between flatmap image layers 
        # that are generated by different functions
        if not all([np.abs(aa - bb) <= 1 for aa, bb in zip(im.shape, co.shape)]):
            raise Exception("Shape mismatch btw cutout and data!")
        if any([np.abs(aa - bb) > 0 and np.abs(aa - bb) < 2 for aa, bb in zip(im.shape, co.shape)]):
            from scipy.misc import imresize
            print('Resizing! {} to {}'.format(co.shape, im.shape[:2]))
            layer_cutout = imresize(co, im.shape[:2]).astype(np.float32)/255.
        else:
            layer_cutout = copy.copy(co)
        
        # Handle different types of alpha layers. Unclear if this is still necessary after 
        # switching api to deal with matplotlib images.
        if im.dtype == np.uint8:
            raise Exception("WTF are you doing with uint8 data in a matplotlib Image...")
            im = np.cast['float32'](im)/255.
            im[:,:,3] *= layer_cutout
            h, w, cdim = [float(v) for v in im.shape]
        else:
            if np.ndim(im)==3:
                im[:,:,3] *= layer_cutout
                h, w, cdim = [float(v) for v in im.shape]
            elif np.ndim(im)==2:
                im[layer_cutout==0] = np.nan
                h, w = [float(v) for v in im.shape]
        y, x = np.nonzero(layer_cutout)
        l, r, b, t = extents
        x_span = np.abs(r-l)
        y_span = np.abs(t-b)
        extents_new = [l + x.min() / w * x_span,
                    l + x.max() / w * x_span,
                    t + y.min() / h * y_span,
                    t + y.max() / h * y_span]    

        # Bounding box indices
        iy, ix = ((y.min(), y.max()), (x.min(), x.max()))
        tmp = im[iy[0]:iy[1], ix[0]:ix[1]]
        im_layer.set_array(tmp)
        im_layer.set_extent(extents_new)
        
        # Track maxima / minima for figure
        LL = np.nanmin([extents_new[0], LL])
        RR = np.nanmax([extents_new[1], RR])
        BB = np.nanmin([extents_new[2], BB])
        TT = np.nanmax([extents_new[3], TT])
        imsize = (np.abs(np.diff(iy))[0], np.abs(np.diff(ix))[0])
    
    # Re-set figure limits
    ax = fig.gca()
    ax.set_xlim(LL, RR)
    ax.set_ylim(BB, TT)    
    inch_size = np.array(imsize)[::-1] / float(fig.dpi)
    fig.set_size_inches(inch_size[0], inch_size[1])

    return
        

### --- Main functions --- ###

def make_figure(braindata, recache=False, pixelwise=True, thick=32, sampler='nearest',
                height=1024, dpi=100, depth=0.5, with_rois=True, with_sulci=False,
                with_labels=True, with_colorbar=True, with_borders=False, 
                with_dropout=False, with_curvature=False, extra_disp=None, 
                linewidth=None, linecolor=None, roifill=None, shadow=None,
                labelsize=None, labelcolor=None, cutout=None, cvmin=None,
                cvmax=None, cvthr=None, fig=None, extra_hatch=None,
                colorbar_ticks=None, colorbar_location=(.4, .07, .2, .04), **kwargs):
    """Show a Volume or Vertex on a flatmap with matplotlib. Additional kwargs are passed on to
    matplotlib's imshow command.
    Parameters
    ----------
    braindata : Dataview
        the data you would like to plot on a flatmap
    recache : boolean
        Whether or not to recache intermediate files. Takes longer to plot this way, potentially
        resolves some errors. Useful if you've made changes to the alignment
    pixelwise : bool
        Use pixel-wise mapping
    thick : int
        Number of layers through the cortical sheet to sample. Only applies for pixelwise = True
    sampler : str
        Name of sampling function used to sample underlying volume data. Options include 
        'trilinear','nearest','lanczos'; see functions in cortex.mapper.samplers.py for all options
    height : int
        Height of the image to render. Automatically scales the width for the aspect
        of the subject's flatmap
    depth : float
        Value between 0 and 1 for how deep to sample the surface for the flatmap (0 = gray/white matter
        boundary, 1 = pial surface)
    with_rois, with_labels, with_colorbar, with_borders, with_dropout, with_curvature : bool, optional
        Display the rois, labels, colorbar, annotated flatmap borders, or cross-hatch dropout?
    cutout : str
        Name of flatmap cutout with which to clip the full flatmap. Should be the name
        of a sub-layer of the 'cutouts' layer in <filestore>/<subject>/rois.svg
    Other Parameters
    ----------------
    dpi : int
        DPI of the generated image. Only applies to the scaling of matplotlib elements,
        specifically the colormap
    linewidth : int, optional
        Width of ROI lines. Defaults to roi options in your local `options.cfg`
    linecolor : tuple of float, optional
        (R, G, B, A) specification of line color
    roifill : tuple of float, optional
        (R, G, B, A) sepcification for the fill of each ROI region
    shadow : int, optional
        Standard deviation of the gaussian shadow. Set to 0 if you want no shadow
    labelsize : str, optional
        Font size for the label, e.g. "16pt"
    labelcolor : tuple of float, optional
        (R, G, B, A) specification for the label color
    cvmin : float,optional
        Minimum value for curvature colormap. Defaults to config file value.
    cvmax : float, optional
        Maximum value for background curvature colormap. Defaults to config file value.
    cvthr : bool,optional
        Apply threshold to background curvature
    extra_disp : tuple, optional
        Optional extra display layer from external .svg file. Tuple specifies (filename,layer)
        filename should be a full path. External svg file should be structured exactly as 
        rois.svg for the subject. (Best to just copy rois.svg somewhere else and add layers to it)
        Default value is None.
    extra_hatch : tuple, optional
        Optional extra crosshatch-textured layer, given as (DataView, [r, g, b]) tuple. 
    colorbar_location : tuple, optional
        Location of the colorbar! Not sure of what the numbers actually mean. Left, bottom, width, height, maybe?
    """
    from matplotlib import colors,cm, pyplot as plt
    from matplotlib.collections import LineCollection

    dataview = dataset.normalize(braindata)
    if not isinstance(dataview, dataset.Dataview):
        # Unclear what this means. Clarify error.
        raise TypeError('Please provide a Dataview, not a Dataset')
    
    if fig is None:
        fig_resize = True
        fig = plt.figure()
    else:
        fig_resize = False
        fig = plt.figure(fig.number)
    ax = fig.add_axes((0, 0, 1, 1))
    # Add data
    data_im, extents = add_data(fig, dataview, pixelwise=pixelwise, thick=thick, sampler=sampler, 
                       height=height, depth=depth, recache=recache)

    layers = dict(data=data_im)
    # Add curvature
    if with_curvature:
        curv_im = add_curvature(fig, dataview, extents)
        layers['curvature'] = curv_im
    # Add dropout
    if with_dropout is not False:
        # Support old api:
        if isinstance(with_dropout, dataset.Dataview):
            hatch_data = with_dropout
        else:
            hatch_data = None
            dropout_power = 20 if with_dropout is True else with_dropout
        if hatch_data is None:
            hatch_data = utils.get_dropout(dataview.subject, dataview.xfmname,
                                         power=dropout_power)

        drop_im = add_hatch(fig, hatch_data, extents=extents, height=height, 
            sampler=sampler)
        layers['dropout'] = drop_im
    # Add extra hatching
    if extra_hatch is not None:
        hatch_data2, hatch_color = extra_hatch
        hatch_im = add_hatch(fig, hatch_data2, extents=extents, height=height, 
            sampler=sampler)
        layers['hatch'] = hatch_im
    # Add rois
    if with_rois:
        roi_im = add_rois(fig, dataview, extents=extents, height=height, linewidth=linewidth, linecolor=linecolor,
             roifill=roifill, shadow=shadow, labelsize=labelsize, labelcolor=labelcolor, with_labels=with_labels)
        layers['rois'] = roi_im
    # Add sulci
    if with_sulci:
        sulc_im = add_sulci(fig, dataview, extents=extents, height=height, linewidth=linewidth, linecolor=linecolor,
             shadow=shadow, labelsize=labelsize, labelcolor=labelcolor, with_labels=with_labels)
        layers['sulci'] = sulc_im
    # Add custom
    if extra_disp is not None:
        svgfile, layer = extra_disp
        custom_im = add_custom(fig, dataview.subject, svgfile, layer, height=height, extents=extents, 
            linewidth=linewidth, linecolor=linecolor, shadow=shadow, labelsize=labelsize, labelcolor=labelcolor, 
            with_labels=with_labels)
        layers['custom'] = custom_im
        
    ax.axis('off')
    ax.set_xlim(extents[0], extents[1])
    ax.set_ylim(extents[2], extents[3])

    if fig_resize:
        imsize = fig.get_axes()[0].get_images()[0].get_size()
        fig.set_size_inches(np.array(imsize)[::-1] / float(dpi))

    # Add (apply) cutout of flatmap
    if cutout is not None:
        extents = add_cutout(fig, cutout, dataview, layers)

    return fig

def make_png(fname, braindata, recache=False, pixelwise=True, sampler='nearest', height=1024,
             bgcolor=None, dpi=100, **kwargs):
    """Create a PNG of the VertexData or VolumeData on a flatmap.

    Parameters
    ----------
    fname : str
        Filename for where to save the PNG file
    braindata : Dataview
        the data you would like to plot on a flatmap
    recache : boolean
        Whether or not to recache intermediate files. Takes longer to plot this way, potentially
        resolves some errors. Useful if you've made changes to the alignment
    pixelwise : bool
        Use pixel-wise mapping
    thick : int
        Number of layers through the cortical sheet to sample. Only applies for pixelwise = True
    sampler : str
        Name of sampling function used to sample underlying volume data
    height : int
        Height of the image to render. Automatically scales the width for the aspect of
        the subject's flatmap
    depth : float
        Value between 0 and 1 for how deep to sample the surface for the flatmap (0 = gray/white matter
        boundary, 1 = pial surface)        
    with_rois, with_labels, with_colorbar, with_borders, with_dropout : bool, optional
        Display the rois, labels, colorbar, annotated flatmap borders, and cross-hatch dropout?
    sampler : str
        Name of sampling function used to sample underlying volume data. Options include 
        'trilinear','nearest','lanczos'; see functions in cortex.mapper.samplers.py for all options

    Other Parameters
    ----------------
    dpi : int
        DPI of the generated image. Only applies to the scaling of matplotlib elements,
        specifically the colormap
    bgcolor : matplotlib colorspec
        Color of background of image. `None` gives transparent background.
    linewidth : int, optional
        Width of ROI lines. Defaults to roi options in your local `options.cfg`
    linecolor : tuple of float, optional
        (R, G, B, A) specification of line color
    roifill : tuple of float, optional
        (R, G, B, A) sepcification for the fill of each ROI region
    shadow : int, optional
        Standard deviation of the gaussian shadow. Set to 0 if you want no shadow
    labelsize : str, optional
        Font size for the label, e.g. "16pt"
    labelcolor : tuple of float, optional
        (R, G, B, A) specification for the label color
    """
    from matplotlib import pyplot as plt
    fig = make_figure(braindata,
                      recache=recache,
                      pixelwise=pixelwise,
                      sampler=sampler,
                      height=height,
                      **kwargs)
    
    imsize = fig.get_axes()[0].get_images()[0].get_size()
    fig.set_size_inches(np.array(imsize)[::-1] / float(dpi))
    if bgcolor is None:
        fig.savefig(fname, transparent=True, dpi=dpi)
    else:
        fig.savefig(fname, facecolor=bgcolor, transparent=False, dpi=dpi)
    fig.clf()
    plt.close(fig)

def make_svg(fname, braindata, with_labels=True, **kwargs): # recache=False, pixelwise=True, sampler='nearest', height=1024, thick=32, depth=0.5, 
    """Save an svg file of the desired flatmap.

    This function creates an SVG file with vector graphic ROIs overlaid on a single png image.
    Ideally, this function would layer different images (curvature, data, dropout, etc), but 
    that has been left to implement at a future date if anyone really wants it. 

    Parameters
    ----------
    fname : string
        file name to save
    braindata : Dataview
        the data you would like to plot on a flatmap
    with_labels : bool
        Whether to display text labels on ROIs

    Other Parameters
    ----------------
    kwargs : see make_figure
        All kwargs are passed to make_png. `with_rois` will be ignored, because by using 
        this function you are basically saying that you want an editable layer of vector 
        graphic ROIs on top of your image. `with_cutouts` is not functional yet.
    """
    fp = io.BytesIO()
    from matplotlib.pylab import imsave
    to_cut = ['with_rois','cutouts']
    for cc in to_cut:
        if cc in kwargs: 
            _ = kwargs.pop(cc)
    ## Render PNG file & retrieve image data
    make_png(fp,braindata,with_rois=False,**kwargs) #recache=recache, pixelwise=pixelwise, sampler=sampler, height=height, thick=thick, depth=depth, **kwargs)
    fp.seek(0)
    pngdata = binascii.b2a_base64(fp.read())
    ## Create and save SVG file
    roipack = utils.get_roipack(braindata.subject)
    roipack.get_svg(fname, labels=with_labels, with_ims=[pngdata])

def show(*args, **kwargs):
    """Wrapper for make_figure()"""
    return make_figure(*args, **kwargs)

def make_movie(name, data, subject, xfmname, recache=False, height=1024,
               sampler='nearest', dpi=100, tr=2, interp='linear', fps=30,
               vcodec='libtheora', bitrate="8000k", vmin=None, vmax=None, **kwargs):
    """Create a movie of an 4D data set"""
    raise NotImplementedError
    import sys
    import shlex
    import shutil
    import tempfile
    import subprocess as sp
    import multiprocessing as mp
    
    from scipy.interpolate import interp1d

    # Make the flatmaps
    ims, extents = make_flatmap_image(data, subject, xfmname, recache=recache, height=height, sampler=sampler)
    if vmin is None:
        vmin = np.nanmin(ims)
    if vmax is None:
        vmax = np.nanmax(ims)

    # Create the matplotlib figure
    fig = make_figure(ims[0], subject, vmin=vmin, vmax=vmax, **kwargs)
    fig.set_size_inches(np.array([ims.shape[2], ims.shape[1]]) / float(dpi))
    img = fig.axes[0].images[0]

    # Set up interpolation
    times = np.arange(0, len(ims)*tr, tr)
    interp = interp1d(times, ims, kind=interp, axis=0, copy=False)
    frames = np.linspace(0, times[-1], (len(times)-1)*tr*fps+1)
    
    try:
        path = tempfile.mkdtemp()
        impath = os.path.join(path, "im{:09d}.png")
        for frame, frame_time in enumerate(frames): 
            img.set_data(interp(frame_time))
            fig.savefig(impath.format(frame), transparent=True, dpi=dpi)
        # avconv might not be relevant function for all operating systems. 
        # Introduce operating system check here?
        cmd = "avconv -i {path} -vcodec {vcodec} -r {fps} -b {br} {name}".format(path=impath, vcodec=vcodec, fps=fps, br=bitrate, name=name)
        sp.call(shlex.split(cmd))
    finally:
        shutil.rmtree(path)

### --- Helper functions --- ###

def make_flatmap_image(braindata, height=1024, recache=False, **kwargs):
    """Generate flatmap image from volumetric brain data

    This 

    Parameters
    ----------
    braindata : one of: {cortex.Volume, cortex.Vertex, cortex.Dataview)
        Object containing containing data to be plotted, subject (surface identifier), 
        and transform.
    height : scalar 
        Height of image. None defaults to height of images already present in figure. 
    recache : boolean
        Whether or not to recache intermediate files. Takes longer to plot this way, potentially
        resolves some errors. Useful if you've made changes to the alignment.
    kwargs : idk
        idk

    Returns
    -------
    image : 

    extents :

    """
    mask, extents = get_flatmask(braindata.subject, height=height, recache=recache)
    
    if not hasattr(braindata, "xfmname"):
        pixmap = get_flatcache(braindata.subject,
                               None,
                               height=height,
                               recache=recache,
                               **kwargs)
        
        if isinstance(braindata, dataset.Vertex2D):
            data = braindata.raw.vertices
        else:
            data = braindata.vertices
    else:
        pixmap = get_flatcache(braindata.subject,
                               braindata.xfmname,
                               height=height,
                               recache=recache,
                               **kwargs)
        if isinstance(braindata, dataset.Volume2D):
            data = braindata.raw.volume
        else:
            data = braindata.volume

    if data.shape[0] > 1:
        raise ValueError("Cannot flatten movie views - please provide 3D Volume or 2D Vertex data")

    if data.dtype == np.uint8:
        img = np.zeros(mask.shape+(4,), dtype=np.uint8)
        img[mask] = pixmap * data.reshape(-1, 4)
        return img.transpose(1,0,2)[::-1], extents
    else:
        badmask = np.array(pixmap.sum(1) > 0).ravel()
        img = (np.nan*np.ones(mask.shape)).astype(braindata.data.dtype)
        mimg = (np.nan*np.ones(badmask.shape)).astype(braindata.data.dtype)
        mimg[badmask] = (pixmap*data.ravel())[badmask].astype(mimg.dtype)
        img[mask] = mimg

        return img.T[::-1], extents

def get_flatmask(subject, height=1024, recache=False):
    """
    Parameters
    ----------
    subject : str
        Name of subject in pycortex store
    height : int
        Height in pixels to generate the image
    recache : bool
        Recache the intermediate files? Can resolve some issues but is slower.
    """
    cachedir = db.get_cache(subject)
    cachefile = os.path.join(cachedir, "flatmask_{h}.npz".format(h=height))

    if not os.path.exists(cachefile) or recache:
        mask, extents = _make_flatmask(subject, height=height)
        np.savez(cachefile, mask=mask, extents=extents)
    else:
        npz = np.load(cachefile)
        mask, extents = npz['mask'], npz['extents']
        npz.close()

    return mask, extents

def get_flatcache(subject, xfmname, pixelwise=True, thick=32, sampler='nearest',
                  recache=False, height=1024, depth=0.5):
    """
    
    Parameters
    ----------
    subject : str
        Subject name in pycortex db
    xfmname : str
        Name of transform for subject
    pixelwise : bool
    
    thick : int
    
    sampler : 
    
    recache : bool
        Recache intermediate files? Doing so is slower but can resolve some errors.
    height : int
        Height in pixels of image to generated
    depth : float
    
    Returns
    -------
    """
    cachedir = db.get_cache(subject)
    cachefile = os.path.join(cachedir, "flatverts_{height}.npz").format(height=height)
    if pixelwise and xfmname is not None:
        cachefile = os.path.join(cachedir, "flatpixel_{xfmname}_{height}_{sampler}_{extra}.npz")
        extra = "l%d"%thick if thick > 1 else "d%g"%depth
        cachefile = cachefile.format(height=height, xfmname=xfmname, sampler=sampler, extra=extra)

    if not os.path.exists(cachefile) or recache:
        print("Generating a flatmap cache")
        if pixelwise and xfmname is not None:
            pixmap = _make_pixel_cache(subject, xfmname, height=height, sampler=sampler, thick=thick, depth=depth)
        else:
            pixmap = _make_vertex_cache(subject, height=height)
        np.savez(cachefile, data=pixmap.data, indices=pixmap.indices, indptr=pixmap.indptr, shape=pixmap.shape)
    else:
        from scipy import sparse
        npz = np.load(cachefile)
        pixmap = sparse.csr_matrix((npz['data'], npz['indices'], npz['indptr']), shape=npz['shape'])
        npz.close()

    if not pixelwise and xfmname is not None:
        from scipy import sparse
        mapper = utils.get_mapper(subject, xfmname, sampler)
        pixmap = pixmap * sparse.vstack(mapper.masks)

    return pixmap


### --- Hidden helper functions --- ###

def _color2hex(color):
    """Convert arbitrary color input to hex string"""
    from matplotlib import colors
    cc = colors.ColorConverter()
    rgba = cc.to_rgba(color)
    hexcol = colors.rgb2hex(rgba)
    return hexcol
    
def _convert_svg_kwargs(kwargs):
    """Convert matplotlib-like plotting property names/values to svg object property names/values"""
    svg_style_key_mapping = dict(
        linewidth='stroke-width',
        lw='stroke-width',
        linecolor='stroke',
        lc='stroke',
        #labelcolor='', # FIX ME
        #labelsize='', # FIX ME
        linealpha='stroke-opacity',
        roifill='fill',
        fillcolor='fill',
        fillalpha='fill-opacity',
        dashes='stroke-dasharray'
        #dash_capstyle # ADD ME?
        #dash_joinstyle # ADD ME?
        )  
    svg_style_value_mapping = dict(
        linewidth=lambda x: x,
        lw=lambda x: x,
        linecolor=lambda x: _color2hex(x), 
        lc=lambda x: _color2hex(x), 
        labelcolor=lambda x: _color2hex(x), 
        labelsize=lambda x: x,
        linealpha=lambda x: x,
        roifill=lambda x: _color2hex(x),
        fillcolor=lambda x: _color2hex(x),
        fillalpha=lambda x: x,
        dashes=lambda x: '{}, {}'.format(*x),
        #dash_capstyle # ADD ME?
        #dash_joinstyle # ADD ME?
        )
    out = dict((svg_style_key_mapping[k], svg_style_value_mapping[k](v)) 
               for k,v in kwargs.items() if v is not None)
    return out

def _get_images(fig):
    """Get all images in a given matplotlib axis"""
    from matplotlib.image import AxesImage
    ax = fig.gca()
    images = dict((x.get_label(), x) for x in ax.get_children() if isinstance(x, AxesImage))
    return images

def _get_extents(fig):
    """Get extents of images current in a given matplotlib figure"""
    images = _get_images(fig)
    if 'data' not in images:
        raise ValueError("You must specify `extents` argument if you have not yet plotted a data flatmap!")
    extents = images['data'].get_extent()
    return extents

def _get_height(fig):
    """Get height of images in currently in a given matplotlib figure"""
    images = _get_images(fig)
    if 'data_cutout' in images:
        raise Exception("Can't add plots once cutout has been performed! Do cutouts last!")
    if 'data' in images:
        height = images['data'].get_array().shape[0]
    else:
        # No images, revert to default
        height = 1024 
    return height

def _make_hatch_image(hatch_data, height, sampler='nearest', hatch_space=4, recache=False):
    """Make hatch image

    Parameters
    ----------
    hatch_data : cortex.Dataview
        brain data with values ranging from 0-1, specifying where to show hatch marks (data value
        will be mapped to alpha value of hatch marks)
    height : scalar
        height of image to display
    sampler : string
        pycortex sampler string, {'nearest', ...} (FILL ME IN ??)
    hatch_space : scalar
        space between hatch lines (in pixels)
    recache : boolean


    """
    dmap, _ = make_flatmap_image(hatch_data, height=height, sampler=sampler, recache=recache)
    hx, hy = np.meshgrid(range(dmap.shape[1]), range(dmap.shape[0]))
    
    hatchpat = (hx+hy)%(2*hatch_space) < 2
    # Leila code that breaks shit:
    #hatch_size = [0, 4, 4]
    #hatchpat = (hx + hy + hatch_size[0])%(hatch_size[1] * hatch_space) < hatch_size[2]

    hatchpat = np.logical_or(hatchpat, hatchpat[:,::-1]).astype(float)
    hatchim = np.dstack([1-hatchpat]*3 + [hatchpat])
    hatchim[:, : ,3] *= np.clip(dmap, 0, 1).astype(float)

    return hatchim

def _make_flatmask(subject, height=1024):
    from . import polyutils
    from PIL import Image, ImageDraw
    pts, polys = db.get_surf(subject, "flat", merge=True, nudge=True)
    bounds = polyutils.trace_poly(polyutils.boundary_edges(polys))
    try:
        left, right = bounds.next(), bounds.next() # python 2.X
    except AttributeError:
        left, right = next(bounds), next(bounds) # python 3.X
    aspect = (height / (pts.max(0) - pts.min(0))[1])
    lpts = (pts[left] - pts.min(0)) * aspect
    rpts = (pts[right] - pts.min(0)) * aspect

    im = Image.new('L', (int(aspect * (pts.max(0) - pts.min(0))[0]), height))
    draw = ImageDraw.Draw(im)
    draw.polygon(lpts[:,:2].ravel().tolist(), fill=255)
    draw.polygon(rpts[:,:2].ravel().tolist(), fill=255)
    extents = np.hstack([pts.min(0), pts.max(0)])[[0,3,1,4]]

    return np.array(im).T > 0, extents

def _make_vertex_cache(subject, height=1024):
    from scipy import sparse
    from scipy.spatial import cKDTree
    flat, polys = db.get_surf(subject, "flat", merge=True, nudge=True)
    valid = np.unique(polys)
    fmax, fmin = flat.max(0), flat.min(0)
    size = fmax - fmin
    aspect = size[0] / size[1]
    width = int(aspect * height)
    grid = np.mgrid[fmin[0]:fmax[0]:width*1j, fmin[1]:fmax[1]:height*1j].reshape(2,-1)

    mask, extents = get_flatmask(subject, height=height)
    assert mask.shape[0] == width and mask.shape[1] == height

    kdt = cKDTree(flat[valid,:2])
    dist, vert = kdt.query(grid.T[mask.ravel()])
    dataij = (np.ones((len(vert),)), np.array([np.arange(len(vert)), valid[vert]]))
    return sparse.csr_matrix(dataij, shape=(mask.sum(), len(flat)))

def _make_pixel_cache(subject, xfmname, height=1024, thick=32, depth=0.5, sampler='nearest'):
    from scipy import sparse
    from scipy.spatial import Delaunay
    flat, polys = db.get_surf(subject, "flat", merge=True, nudge=True)
    valid = np.unique(polys)
    fmax, fmin = flat.max(0), flat.min(0)
    size = fmax - fmin
    aspect = size[0] / size[1]
    width = int(aspect * height)
    grid = np.mgrid[fmin[0]:fmax[0]:width*1j, fmin[1]:fmax[1]:height*1j].reshape(2,-1)
    
    mask, extents = get_flatmask(subject, height=height)
    assert mask.shape[0] == width and mask.shape[1] == height
    
    ## Get barycentric coordinates
    dl = Delaunay(flat[valid,:2])
    simps = dl.find_simplex(grid.T[mask.ravel()])
    missing = simps == -1
    tfms = dl.transform[simps]
    l1, l2 = (tfms[:,:2].transpose(1,2,0) * (grid.T[mask.ravel()] - tfms[:,2]).T).sum(1)
    l3 = 1 - l1 - l2

    ll = np.vstack([l1, l2, l3])
    ll[:,missing] = 0

    from cortex.mapper import samplers
    xfm = db.get_xfm(subject, xfmname, xfmtype='coord')
    sampclass = getattr(samplers, sampler)

    ## Transform fiducial vertex locations to pixel locations using barycentric xfm
    try:
        pia, polys = db.get_surf(subject, "pia", merge=True, nudge=False)
        wm, polys = db.get_surf(subject, "wm", merge=True, nudge=False)
        piacoords = xfm((pia[valid][dl.vertices][simps] * ll[np.newaxis].T).sum(1))
        wmcoords = xfm((wm[valid][dl.vertices][simps] * ll[np.newaxis].T).sum(1))

        valid_p = np.array([np.all((0 <= piacoords), axis=1),
                            piacoords[:,0] < xfm.shape[2],
                            piacoords[:,1] < xfm.shape[1],
                            piacoords[:,2] < xfm.shape[0]])
        valid_p = np.all(valid_p, axis=0)

        valid_w = np.array([np.all((0 <= wmcoords), axis=1),
                            wmcoords[:,0] < xfm.shape[2],
                            wmcoords[:,1] < xfm.shape[1],
                            wmcoords[:,2] < xfm.shape[0]])
        valid_w = np.all(valid_w, axis=0)
        
        valid = np.logical_and(valid_p, valid_w)
        vidx = np.nonzero(valid)[0]
        mapper = sparse.csr_matrix((mask.sum(), np.prod(xfm.shape)))
        if thick == 1:
            i, j, data = sampclass(piacoords[valid]*depth + wmcoords[valid]*(1-depth), xfm.shape)
            mapper = mapper + sparse.csr_matrix((data / float(thick), (vidx[i], j)),
                                                shape=mapper.shape)
            return mapper

        for t in np.linspace(0, 1, thick+2)[1:-1]:
            i, j, data = sampclass(piacoords[valid]*t + wmcoords[valid]*(1-t), xfm.shape)
            mapper = mapper + sparse.csr_matrix((data / float(thick), (vidx[i], j)),
                                                shape=mapper.shape)
        return mapper

    except IOError:
        fid, polys = db.get_surf(subject, "fiducial", merge=True)
        fidcoords = xfm((fid[valid][dl.vertices][simps] * ll[np.newaxis].T).sum(1))

        valid = reduce(np.logical_and,
                       [reduce(np.logical_and, (0 <= fidcoords).T),
                               fidcoords[:,0] < xfm.shape[2],
                               fidcoords[:,1] < xfm.shape[1],
                               fidcoords[:,2] < xfm.shape[0]])

        vidx = np.nonzero(valid)[0]

        i, j, data = sampclass(fidcoords[valid], xfm.shape)
        csrshape = mask.sum(), np.prod(xfm.shape)
        return sparse.csr_matrix((data, (vidx[i], j)), shape=csrshape)


def _has_cmap(dataview):
    """Checks whether a given dataview has colormap (cmap) information as an
    instance or is an RGB volume and does not have a cmap.
    Returns a dictionary with cmap information for non RGB volumes"""

    from matplotlib import colors, cm, pyplot as plt

    cmapdict = dict()
    if not isinstance(dataview, (dataset.VolumeRGB, dataset.VertexRGB)):
        # Get colormap from matplotlib or pycortex colormaps
        ## -- redundant code, here and in cortex/dataset/views.py -- ##
        if isinstance(dataview.cmap, string_types):
            if not dataview.cmap in cm.__dict__:
                # unknown colormap, test whether it's in pycortex colormaps
                cmapdir = config.get('webgl', 'colormaps')
                colormaps = glob.glob(os.path.join(cmapdir, "*.png"))
                colormaps = dict(((os.path.split(c)[1][:-4],c) for c in colormaps))
                if not dataview.cmap in colormaps:
                    raise Exception('Unkown color map!')
                I = plt.imread(colormaps[dataview.cmap])
                cmap = colors.ListedColormap(np.squeeze(I))
                # Register colormap while we're at it
                cm.register_cmap(dataview.cmap,cmap)
            else:
                cmap = dataview.cmap
        elif isinstance(dataview.cmap, colors.Colormap):
            # Allow input of matplotlib colormap class
            cmap = dataview.cmap

        cmapdict.update(cmap=cmap, 
                        vmin=dataview.vmin, 
                        vmax=dataview.vmax)

    return cmapdict<|MERGE_RESOLUTION|>--- conflicted
+++ resolved
@@ -1,10 +1,7 @@
 """Makes flattened views of volumetric data on the cortical surface.
 """
-<<<<<<< HEAD
-
+from six import string_types
 from functools import reduce
-=======
->>>>>>> c5661622
 import io
 import os
 import six
@@ -12,12 +9,7 @@
 import copy
 import binascii
 import numpy as np
-<<<<<<< HEAD
-
-=======
-from functools import reduce
->>>>>>> c5661622
-from six import string_types
+
 from . import utils
 from . import dataset
 from .database import db
